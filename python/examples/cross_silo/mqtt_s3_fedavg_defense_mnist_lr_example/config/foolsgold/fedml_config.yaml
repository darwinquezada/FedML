common_args:
  training_type: "cross_silo"
  scenario: "horizontal"
  using_mlops: false
  random_seed: 0
  config_version: release

environment_args:
  bootstrap: config/bootstrap.sh

data_args:
  dataset: "cifar10"
  data_cache_dir: ~/fedml_data
  partition_method: "hetero"
  partition_alpha: 0.5

model_args:
  model: "lr"
  model_file_cache_folder: "./model_file_cache" # will be filled by the server automatically
  global_model_file_path: "./model_file_cache/global_model.pt"

train_args:
  federated_optimizer: "FedAvg"
  # for CLI running, this can be None; in MLOps deployment, `client_id_list` will be replaced with real-time selected devices
  client_id_list:
  # for FoolsGold Defense, if use_memory is true, then client_num_in_total should be equal to client_number_per_round
<<<<<<< HEAD
  client_num_in_total: 2
  client_num_per_round: 2
=======
  client_num_in_total: 1000
  client_num_per_round: 10
>>>>>>> 2fb33e3f
  comm_round: 10
  epochs: 1
  batch_size: 10
  client_optimizer: sgd
  learning_rate: 0.03
  weight_decay: 0.001

validation_args:
  frequency_of_the_test: 1

device_args:
<<<<<<< HEAD
  worker_num: 2
=======
  worker_num: 10
>>>>>>> 2fb33e3f
  using_gpu: false
  gpu_mapping_file: config/gpu_mapping.yaml
  gpu_mapping_key: mapping_config3_11

comm_args:
  backend: "MQTT_S3"
  mqtt_config_path:
  s3_config_path:
  grpc_ipconfig_path: ./config/grpc_ipconfig.csv

tracking_args:
  # the default log path is at ~/fedml-client/fedml/logs/ and ~/fedml-server/fedml/logs/
  enable_wandb: false
  wandb_key: ee0b5f53d949c84cee7decbe7a629e63fb2f8408
  wandb_project: fedml
  wandb_name: fedml_torch_fedavg_mnist_lr


attack_args:
  enable_attack: false
  attack_type: None

# for FoolsGold Defense, if use_memory is true, then client_num_in_total should be equal to client_number_per_round
defense_args:
  enable_defense: true
  defense_type: foolsgold
  use_memory: true<|MERGE_RESOLUTION|>--- conflicted
+++ resolved
@@ -24,13 +24,8 @@
   # for CLI running, this can be None; in MLOps deployment, `client_id_list` will be replaced with real-time selected devices
   client_id_list:
   # for FoolsGold Defense, if use_memory is true, then client_num_in_total should be equal to client_number_per_round
-<<<<<<< HEAD
-  client_num_in_total: 2
+  client_num_in_total: 1000
   client_num_per_round: 2
-=======
-  client_num_in_total: 1000
-  client_num_per_round: 10
->>>>>>> 2fb33e3f
   comm_round: 10
   epochs: 1
   batch_size: 10
@@ -42,11 +37,7 @@
   frequency_of_the_test: 1
 
 device_args:
-<<<<<<< HEAD
   worker_num: 2
-=======
-  worker_num: 10
->>>>>>> 2fb33e3f
   using_gpu: false
   gpu_mapping_file: config/gpu_mapping.yaml
   gpu_mapping_key: mapping_config3_11
