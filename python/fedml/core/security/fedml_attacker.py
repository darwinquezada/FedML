--- conflicted
+++ resolved
@@ -76,11 +76,7 @@
     # --------------- for model poisoning attacks --------------- #
 
     # --------------- for data poisoning attacks --------------- #
-<<<<<<< HEAD
-    def is_poison_data_attack(self):
-=======
     def is_data_poisoning_attack(self):
->>>>>>> 2b6a2021
         if self.is_attack_enabled() and self.attack_type in [ATTACK_LABEL_FLIPPING]:
             return True
         return False
@@ -97,11 +93,7 @@
     # --------------- for data poisoning attacks --------------- #
 
     # --------------- for data reconstructing attacks --------------- #
-<<<<<<< HEAD
-    def is_reconstruct_data_attack(self):
-=======
     def is_data_reconstruction_attack(self):
->>>>>>> 2b6a2021
         if self.is_attack_enabled() and self.attack_type in [ATTACK_METHOD_DLG]:
             return True
         return False
