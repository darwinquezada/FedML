import os
import platform
import shutil
import uuid
from os.path import expanduser

import fedml
from fedml.computing.scheduler.comm_utils import sys_utils

from fedml.computing.scheduler.comm_utils.sys_utils import upgrade_if_not_latest
from fedml.computing.scheduler.comm_utils.security_utils import get_api_key
from fedml.computing.scheduler.comm_utils.yaml_utils import load_yaml_config
from fedml.computing.scheduler.comm_utils.platform_utils import platform_is_valid

from fedml.computing.scheduler.scheduler_entry.constants import Constants
from fedml.computing.scheduler.scheduler_entry.app_manager import FedMLAppManager
from fedml.computing.scheduler.model_scheduler.device_model_cards import FedMLModelCards
from fedml.computing.scheduler.scheduler_entry.app_manager import FedMLModelUploadResult
from fedml.computing.scheduler.comm_utils.constants import SchedulerConstants
from fedml.api.modules.utils import build_mlops_package

from fedml.core.common.singleton import Singleton

<<<<<<< HEAD
class FedMLLaunchManager(object):
    def __new__(cls, *args, **kw):
        if not hasattr(cls, "_instance"):
            orig = super(FedMLLaunchManager, cls)
            cls._instance = orig.__new__(cls, *args, **kw)
            cls._instance.init()
        return cls._instance
=======

class FedMLLaunchManager(Singleton):
>>>>>>> 8a62c0f2

    def __init__(self):
        self.config_version = fedml.get_env_version()
        self.matched_results_map = dict()
        self.platform_type = SchedulerConstants.PLATFORM_TYPE_FALCON

    @staticmethod
    def get_instance():
        return FedMLLaunchManager()

    def get_matched_result(self, resource_id):
        return self.matched_results_map.get(resource_id, None) if resource_id is not None else None

    def update_matched_result_if_gpu_matched(self, resource_id, result):
        if result is not None:
            gpu_matched = getattr(result, "gpu_matched", None)
            if gpu_matched is not None:
                self.matched_results_map[resource_id] = result

    def prepare_launch(self, yaml_file):
        user_api_key = get_api_key()
        upgrade_if_not_latest()
        if not os.path.exists(yaml_file):
            print(f"{yaml_file} can not be found. Please specify the full path of your job yaml file.")
            exit(-1)

        if os.path.dirname(yaml_file) == "":
            yaml_file = os.path.join(os.getcwd(), yaml_file)

        # Parse the job yaml file and regenerated application name if the job name is not given.
        self._parse_job_yaml(yaml_file)

        # Create and update model card with the job yaml file if the task type is serve.
        model_update_result = self._create_and_update_model_card(yaml_file, user_api_key)

        # Generate source, config and bootstrap related paths.
        fedml_launch_paths = FedMLLaunchPath(self.job_config)

        # Check the paths.
        self._check_paths(fedml_launch_paths, self.job_config, model_update_result, user_api_key)

        # Write bootstrap commands into the bootstrap file.
        app_config = self._write_bootstrap_file(self.job_config, fedml_launch_paths)

        # Build the client package.
        client_package = self._build_client_package(self.platform_type, fedml_launch_paths, self.job_config)

        # Build the server package.
        server_package = self._build_server_package(self.platform_type, fedml_launch_paths, self.job_config)

        return self.job_config, app_config, client_package, server_package

    def _create_and_update_model_card(self, yaml_file, user_api_key):
        if self.job_config.task_type == Constants.JOB_TASK_TYPE_DEPLOY or \
                self.job_config.task_type == Constants.JOB_TASK_TYPE_SERVE:
            if self.job_config.serving_model_name is not None and self.job_config.serving_model_name != "":
                self.job_config.model_app_name = self.job_config.serving_model_name

            models = FedMLAppManager.get_instance().check_model_exists(self.job_config.model_app_name, user_api_key)
            if models is None or len(models.model_list) <= 0:
                if not FedMLAppManager.get_instance().check_model_package(self.job_config.workspace):
                    print(f"Please make sure fedml_model_config.yaml exists in your workspace."
                          f"{self.job_config.workspace}")
                    exit(-1)

                model_update_result = FedMLAppManager.get_instance().update_model(self.job_config.model_app_name,
                                                                                  self.job_config.workspace,
                                                                                  user_api_key)
                if model_update_result is None:
                    print("Failed to upload the model package to MLOps.")
                    exit(-1)

                models = FedMLAppManager.get_instance().check_model_exists(self.job_config.model_app_name, user_api_key)
                if models is None or len(models.model_list) <= 0:
                    print("Failed to upload the model package to MLOps.")
                    exit(-1)

                model_update_result.model_id = models.model_list[0].id
                model_update_result.model_version = models.model_list[0].model_version
                model_update_result.endpoint_name = self.job_config.serving_endpoint_name
            else:
                model_update_result = FedMLModelUploadResult(
                    self.job_config.model_app_name, model_id=models.model_list[0].id,
                    model_version=models.model_list[0].model_version,
                    model_storage_url=self.job_config.serving_model_s3_url,
                    endpoint_name=self.job_config.serving_endpoint_name)

            self._parse_job_yaml(yaml_file, should_use_default_workspace=True)

            # Apply model endpoint id and act as job id
            self.job_config.serving_endpoint_id = FedMLModelCards.get_instance().apply_endpoint_api(
                user_api_key, self.job_config.serving_endpoint_name, model_id=models.model_list[0].id,
                model_name=models.model_list[0].model_name, model_version=models.model_list[0].model_version)
            if self.job_config.serving_endpoint_id is None:
                print("Failed to apply endpoint for your model.")
                exit(-1)

            model_update_result.endpoint_id = self.job_config.serving_endpoint_id
            return model_update_result

<<<<<<< HEAD
<<<<<<< Updated upstream
        # Generate source, config and bootstrap related paths.
        platform_str = mlops_platform_type
        platform_type = Constants.platform_str_to_type(mlops_platform_type)
        client_server_type = Constants.FEDML_PACKAGE_BUILD_TARGET_TYPE_CLIENT
        shell_interpreter = self.job_config.executable_interpreter
        if os.path.exists(self.job_config.executable_file_folder):
            source_full_path = os.path.join(self.job_config.executable_file_folder, self.job_config.executable_file)
            server_source_full_path = os.path.join(self.job_config.executable_file_folder,
                                                   self.job_config.server_executable_file)
        else:
            source_full_path = os.path.join(self.job_config.base_dir, self.job_config.executable_file_folder,
                                            self.job_config.executable_file)
            server_source_full_path = os.path.join(self.job_config.base_dir, self.job_config.executable_file_folder,
                                                   self.job_config.server_executable_file)
        source_full_folder = os.path.dirname(source_full_path)
        source_folder = os.path.dirname(self.job_config.executable_file)
        entry_point = os.path.basename(self.job_config.executable_file)
        if os.path.exists(self.job_config.executable_conf_file_folder):
            config_full_path = os.path.join(self.job_config.executable_conf_file_folder,
                                            self.job_config.executable_conf_file)
        else:
            config_full_path = os.path.join(self.job_config.base_dir, self.job_config.executable_conf_file_folder,
                                            self.job_config.executable_conf_file)
        if config_full_path == source_full_path:
            config_full_path = os.path.join(os.path.dirname(config_full_path), "config",
                                            self.job_config.executable_conf_file)
            self.job_config.executable_conf_file_folder = os.path.join(self.job_config.executable_conf_file_folder,
                                                                       "config")
        config_full_folder = os.path.dirname(config_full_path)
        os.makedirs(source_full_folder, exist_ok=True)
        os.makedirs(config_full_folder, exist_ok=True)
        if not os.path.exists(config_full_folder):
            self.job_config.executable_conf_file_folder = os.path.join(Constants.get_fedml_home_dir(),
                                                                       Constants.FEDML_LAUNCH_JOB_TEMP_DIR,
                                                                       self.job_config.executable_conf_file_folder)
            config_full_path = os.path.join(self.job_config.executable_conf_file_folder,
                                            self.job_config.executable_conf_file)
            config_full_folder = os.path.dirname(config_full_path)
        config_folder = self.job_config.executable_conf_file_folder
        dest_folder = os.path.join(Constants.get_fedml_home_dir(), Constants.FEDML_LAUNCH_JOB_TEMP_DIR, str(uuid.uuid4()))
        bootstrap_full_path = os.path.join(source_full_folder, Constants.BOOTSTRAP_FILE_NAME)
        bootstrap_file = os.path.join(source_full_folder, Constants.BOOTSTRAP_FILE_NAME)
        if platform.system() == Constants.OS_PLATFORM_WINDOWS:
            bootstrap_full_path = bootstrap_full_path.replace('.sh', '.bat')
        os.makedirs(dest_folder, exist_ok=True)
=======
    def _parse_job_yaml(self, yaml_file, should_use_default_workspace=False):
        self.job_config = FedMLJobConfig(yaml_file, should_use_default_workspace=should_use_default_workspace)
>>>>>>> 8a62c0f2

    @staticmethod
    def _write_bootstrap_file(job_config, fedml_launch_paths):
        configs = load_yaml_config(fedml_launch_paths.config_launch_full_path)
        if os.path.exists(fedml_launch_paths.bootstrap_full_path):
            with open(fedml_launch_paths.bootstrap_full_path, 'r') as bootstrap_file_handle:
                bootstrap_lines = bootstrap_file_handle.readlines()
                job_config.bootstrap += "".join(bootstrap_lines)
                bootstrap_file_handle.close()
        fedml_launch_paths.tmp_bootstrap_file = os.path.join(job_config.tmp_dir, os.path.basename(fedml_launch_paths.bootstrap_file))
        if os.path.exists(fedml_launch_paths.bootstrap_full_path):
            shutil.copyfile(fedml_launch_paths.bootstrap_full_path, fedml_launch_paths.tmp_bootstrap_file)
        with open(fedml_launch_paths.bootstrap_full_path, 'w') as bootstrap_file_handle:
            bootstrap_file_handle.writelines(job_config.bootstrap)
            bootstrap_file_handle.close()
        configs[Constants.LAUNCH_PARAMETER_JOB_YAML_KEY] = job_config.job_config_dict

        return configs

    @staticmethod
    def _check_paths(fedml_launch_paths, job_config, model_update_result, user_api_key):
        if not os.path.exists(fedml_launch_paths.source_full_path) or job_config.using_easy_mode:
            os.makedirs(fedml_launch_paths.source_full_folder, exist_ok=True)
            with open(fedml_launch_paths.source_full_path, 'w') as source_file_handle:
                if job_config.using_easy_mode:
                    source_file_handle.writelines(job_config.executable_commands)
                source_file_handle.close()
        if not os.path.exists(fedml_launch_paths.server_source_full_path) or job_config.using_easy_mode:
            if job_config.server_job is not None:
                os.makedirs(fedml_launch_paths.source_full_folder, exist_ok=True)
                with open(fedml_launch_paths.server_source_full_path, 'w') as server_source_file_handle:
                    if job_config.using_easy_mode:
                        server_source_file_handle.writelines(job_config.server_job)
                    server_source_file_handle.close()
<<<<<<< HEAD
        config_launch_full_path = os.path.join(os.path.dirname(os.path.dirname(config_full_path)),
=======
        config_launch_full_path = os.path.join(os.path.dirname(os.path.dirname(fedml_launch_paths.config_full_path)),
>>>>>>> 8a62c0f2
                                               Constants.LAUNCH_JOB_LAUNCH_CONF_FOLDER_NAME,
                                               Constants.LAUNCH_JOB_DEFAULT_CONF_NAME)
        config_launch_full_folder = os.path.dirname(config_launch_full_path)
        os.makedirs(config_launch_full_folder, exist_ok=True)
<<<<<<< HEAD
        if self.job_config.using_easy_mode:
            os.makedirs(config_full_folder, exist_ok=True)
            config_dict = load_yaml_config(config_full_path) if os.path.exists(config_full_path) else dict()
=======
        if job_config.using_easy_mode:
            os.makedirs(fedml_launch_paths.config_full_folder, exist_ok=True)
            config_dict = load_yaml_config(fedml_launch_paths.config_full_path) if os.path.exists(fedml_launch_paths.config_full_path) else dict()
>>>>>>> 8a62c0f2
            if config_dict.get("environment_args", None) is None:
                config_dict["environment_args"] = dict()
            if config_dict["environment_args"].get("bootstrap", None) is None:
                config_dict["environment_args"]["bootstrap"] = Constants.BOOTSTRAP_FILE_NAME
            else:
                bootstrap_file = config_dict["environment_args"]["bootstrap"]
<<<<<<< HEAD
                bootstrap_full_path = os.path.join(source_full_folder, bootstrap_file)
=======
                bootstrap_full_path = os.path.join(fedml_launch_paths.source_full_folder, bootstrap_file)
>>>>>>> 8a62c0f2
            if model_update_result is not None:
                random = sys_utils.random1(f"FEDML@{user_api_key}", "FEDML@9999GREAT")
                config_dict["serving_args"] = dict()
                config_dict["serving_args"]["model_id"] = model_update_result.model_id
                config_dict["serving_args"]["model_name"] = model_update_result.model_name
                config_dict["serving_args"]["model_version"] = model_update_result.model_version
                config_dict["serving_args"]["model_storage_url"] = model_update_result.model_storage_url
                config_dict["serving_args"]["endpoint_name"] = model_update_result.endpoint_name
                config_dict["serving_args"]["endpoint_id"] = model_update_result.endpoint_id
                config_dict["serving_args"]["random"] =random
            Constants.generate_yaml_doc(config_dict, config_launch_full_path)

<<<<<<< HEAD
        # Write bootstrap commands into the bootstrap file.
        configs = load_yaml_config(config_launch_full_path)
        if os.path.exists(bootstrap_full_path):
            with open(bootstrap_full_path, 'r') as bootstrap_file_handle:
                bootstrap_lines = bootstrap_file_handle.readlines()
                self.job_config.bootstrap += "".join(bootstrap_lines)
                bootstrap_file_handle.close()
        tmp_bootstrap_file = os.path.join(self.job_config.tmp_dir, os.path.basename(bootstrap_file))
        if os.path.exists(bootstrap_full_path):
            shutil.copyfile(bootstrap_full_path, tmp_bootstrap_file)
        with open(bootstrap_full_path, 'w') as bootstrap_file_handle:
            bootstrap_file_handle.writelines(self.job_config.bootstrap)
            bootstrap_file_handle.close()
        configs[Constants.LAUNCH_PARAMETER_JOB_YAML_KEY] = self.job_config.job_config_dict

        # Build the client package.
        build_client_package = FedMLLaunchManager.build_job_package(platform_str, client_server_type,
                                                                    source_full_folder, entry_point,
                                                                    config_launch_full_folder, dest_folder,
                                                                    self.job_config.ignore_list_str)
        if os.path.exists(tmp_bootstrap_file):
            shutil.copyfile(tmp_bootstrap_file, bootstrap_full_path)
        if build_client_package is None:
            shutil.rmtree(dest_folder, ignore_errors=True)
            click.echo("Failed to build the application package for the client executable file.")
=======
    def _parse_job_yaml(self, yaml_file, should_use_default_workspace=False):
        self.job_config = FedMLJobConfig(yaml_file, should_use_default_workspace=should_use_default_workspace)

    @staticmethod
    def _write_bootstrap_file(job_config, fedml_launch_paths):
        configs = load_yaml_config(fedml_launch_paths.config_launch_full_path)
        if os.path.exists(fedml_launch_paths.bootstrap_full_path):
            with open(fedml_launch_paths.bootstrap_full_path, 'r') as bootstrap_file_handle:
                bootstrap_lines = bootstrap_file_handle.readlines()
                job_config.bootstrap += "".join(bootstrap_lines)
                bootstrap_file_handle.close()
        fedml_launch_paths.tmp_bootstrap_file = os.path.join(job_config.tmp_dir, os.path.basename(fedml_launch_paths.bootstrap_file))
        if os.path.exists(fedml_launch_paths.bootstrap_full_path):
            shutil.copyfile(fedml_launch_paths.bootstrap_full_path, fedml_launch_paths.tmp_bootstrap_file)
        with open(fedml_launch_paths.bootstrap_full_path, 'w') as bootstrap_file_handle:
            bootstrap_file_handle.writelines(job_config.bootstrap)
            bootstrap_file_handle.close()
        configs[Constants.LAUNCH_PARAMETER_JOB_YAML_KEY] = job_config.job_config_dict

        return configs

    @staticmethod
    def _check_paths(fedml_launch_paths, job_config, model_update_result, user_api_key):
        if not os.path.exists(fedml_launch_paths.source_full_path) or job_config.using_easy_mode:
            os.makedirs(fedml_launch_paths.source_full_folder, exist_ok=True)
            with open(fedml_launch_paths.source_full_path, 'w') as source_file_handle:
                if job_config.using_easy_mode:
                    source_file_handle.writelines(job_config.executable_commands)
                source_file_handle.close()
        if not os.path.exists(fedml_launch_paths.server_source_full_path) or job_config.using_easy_mode:
            if job_config.server_job is not None:
                os.makedirs(fedml_launch_paths.source_full_folder, exist_ok=True)
                with open(fedml_launch_paths.server_source_full_path, 'w') as server_source_file_handle:
                    if job_config.using_easy_mode:
                        server_source_file_handle.writelines(job_config.server_job)
                    server_source_file_handle.close()
        config_launch_full_path = os.path.join(os.path.dirname(os.path.dirname(fedml_launch_paths.config_full_path)),
                                               Constants.LAUNCH_JOB_LAUNCH_CONF_FOLDER_NAME,
                                               Constants.LAUNCH_JOB_DEFAULT_CONF_NAME)
        config_launch_full_folder = os.path.dirname(config_launch_full_path)
        os.makedirs(config_launch_full_folder, exist_ok=True)
        if job_config.using_easy_mode:
            os.makedirs(fedml_launch_paths.config_full_folder, exist_ok=True)
            config_dict = load_yaml_config(fedml_launch_paths.config_full_path) if os.path.exists(fedml_launch_paths.config_full_path) else dict()
            if config_dict.get("environment_args", None) is None:
                config_dict["environment_args"] = dict()
            if config_dict["environment_args"].get("bootstrap", None) is None:
                config_dict["environment_args"]["bootstrap"] = Constants.BOOTSTRAP_FILE_NAME
            else:
                bootstrap_file = config_dict["environment_args"]["bootstrap"]
                bootstrap_full_path = os.path.join(fedml_launch_paths.source_full_folder, bootstrap_file)
            if model_update_result is not None:
                random = sys_utils.random1(f"FEDML@{user_api_key}", "FEDML@9999GREAT")
                config_dict["serving_args"] = dict()
                config_dict["serving_args"]["model_id"] = model_update_result.model_id
                config_dict["serving_args"]["model_name"] = model_update_result.model_name
                config_dict["serving_args"]["model_version"] = model_update_result.model_version
                config_dict["serving_args"]["model_storage_url"] = model_update_result.model_storage_url
                config_dict["serving_args"]["endpoint_name"] = model_update_result.endpoint_name
                config_dict["serving_args"]["endpoint_id"] = model_update_result.endpoint_id
                config_dict["serving_args"]["random"] =random
            Constants.generate_yaml_doc(config_dict, config_launch_full_path)


    @staticmethod
    def _build_client_package(platform_type, fedml_launch_paths, job_config):
        client_server_type = Constants.FEDML_PACKAGE_BUILD_TARGET_TYPE_CLIENT
        build_client_package = FedMLLaunchManager._build_job_package(platform_type, client_server_type,
                                                                     fedml_launch_paths.source_full_folder,
                                                                     fedml_launch_paths.entry_point,
                                                                     fedml_launch_paths.config_full_folder,
                                                                     fedml_launch_paths.dest_folder,
                                                                     job_config.ignore_list_str)
        if os.path.exists(fedml_launch_paths.tmp_bootstrap_file):
            shutil.copyfile(fedml_launch_paths.tmp_bootstrap_file, fedml_launch_paths.bootstrap_full_path)
        if build_client_package is None:
            shutil.rmtree(fedml_launch_paths.dest_folder, ignore_errors=True)
            print("Failed to build the application package for the client executable file.")
>>>>>>> Stashed changes
=======

    @staticmethod
    def _build_client_package(platform_type, fedml_launch_paths, job_config):
        client_server_type = Constants.FEDML_PACKAGE_BUILD_TARGET_TYPE_CLIENT
        build_client_package = FedMLLaunchManager._build_job_package(platform_type, client_server_type,
                                                                     fedml_launch_paths.source_full_folder,
                                                                     fedml_launch_paths.entry_point,
                                                                     fedml_launch_paths.config_full_folder,
                                                                     fedml_launch_paths.dest_folder,
                                                                     job_config.ignore_list_str)
        if os.path.exists(fedml_launch_paths.tmp_bootstrap_file):
            shutil.copyfile(fedml_launch_paths.tmp_bootstrap_file, fedml_launch_paths.bootstrap_full_path)
        if build_client_package is None:
            shutil.rmtree(fedml_launch_paths.dest_folder, ignore_errors=True)
            print("Failed to build the application package for the client executable file.")
>>>>>>> 8a62c0f2
            exit(-1)
        return build_client_package

    @staticmethod
    def _build_server_package(platform_type, fedml_launch_paths, job_config):
        if job_config.server_job is not None:
            client_server_type = Constants.FEDML_PACKAGE_BUILD_TARGET_TYPE_SERVER
<<<<<<< HEAD
<<<<<<< Updated upstream
            server_entry_point = os.path.basename(self.job_config.server_executable_file)
            build_server_package = FedMLLaunchManager.build_job_package(platform_str, client_server_type,
                                                                        source_full_folder,
                                                                        server_entry_point, config_full_folder,
                                                                        dest_folder, "")
            self.job_config.cleanup_temp_files()
=======
=======
>>>>>>> 8a62c0f2
            server_entry_point = os.path.basename(job_config.server_executable_file)
            build_server_package = FedMLLaunchManager._build_job_package(platform_type, client_server_type,
                                                                         fedml_launch_paths.source_full_folder,
                                                                         server_entry_point,
                                                                         fedml_launch_paths.config_full_folder,
                                                                         fedml_launch_paths.dest_folder, "")
            job_config.cleanup_temp_files()
<<<<<<< HEAD
>>>>>>> Stashed changes
=======
>>>>>>> 8a62c0f2
            if build_server_package is None:
                print("Failed to build the application package for the server executable file.")
                exit(-1)
        else:
            build_server_package = None
<<<<<<< HEAD
<<<<<<< Updated upstream
            self.job_config.cleanup_temp_files()

        # Create and update an application with the built packages.
        app_updated_result = FedMLAppManager.get_instance().update_app(
            platform_type, self.job_config.application_name, configs, user_api_key,
            client_package_file=build_client_package, server_package_file=build_server_package,
            workspace=self.job_config.workspace, model_name=self.job_config.serving_model_name,
            model_version=self.job_config.serving_model_version,
            model_url=self.job_config.serving_model_s3_url)
        shutil.rmtree(dest_folder, ignore_errors=True)
        if not app_updated_result:
            click.echo("Failed to upload the application package to MLOps.")
            exit(-1)

        # Start the job with the above application.
        launch_result = FedMLJobManager.get_instance().start_job(
            platform_str, self.job_config.project_name, self.job_config.application_name,
            device_server, device_edges, user_api_key, cluster=cluster, no_confirmation=no_confirmation,
            model_name=self.job_config.serving_model_name, model_endpoint=self.job_config.serving_endpoint_name,
            job_yaml=self.job_config.job_config_dict, job_type=self.job_config.task_type)
        if launch_result is not None:
            launch_result.inner_id = self.job_config.serving_endpoint_id \
                if self.job_config.task_type == Constants.JOB_TASK_TYPE_DEPLOY or \
                   self.job_config.task_type == Constants.JOB_TASK_TYPE_SERVE else None
            launch_result.project_name = self.job_config.project_name
            launch_result.application_name = self.job_config.application_name
        return launch_result

    def start_job(self, platform_type, project_name, application_name,
                  device_server, device_edges,
                  user_api_key, cluster="", no_confirmation=True, job_id=None, job_type="train"):
        launch_result = FedMLJobManager.get_instance().start_job(platform_type, project_name,
                                                                 application_name,
                                                                 device_server, device_edges, user_api_key, cluster,
                                                                 no_confirmation=no_confirmation, job_id=job_id, job_type=job_type)
        if launch_result is not None:
            launch_result.project_name = self.job_config.project_name
            launch_result.application_name = self.job_config.application_name
        return launch_result

    def parse_job_yaml(self, yaml_file, should_use_default_workspace=False):
        self.job_config = FedMLJobConfig(yaml_file, should_use_default_workspace=should_use_default_workspace)
=======
            job_config.cleanup_temp_files()
        return build_server_package
>>>>>>> Stashed changes
=======
            job_config.cleanup_temp_files()
        return build_server_package
>>>>>>> 8a62c0f2

    @staticmethod
    def _build_job_package(platform_type, client_server_type, source_folder, entry_point,
                           config_folder, dest_folder, ignore, verbose=False):

        if verbose:
            print("Argument for type: " + client_server_type)
            print("Argument for source folder: " + source_folder)
            print("Argument for entry point: " + entry_point)
            print("Argument for config folder: " + config_folder)
            print("Argument for destination package folder: " + dest_folder)
            print("Argument for ignore lists: " + ignore)

        if not platform_is_valid(platform_type):
            return

        if client_server_type == "client" or client_server_type == "server":
            if verbose:
                print(
                    "Now, you are building the fedml packages which will be used in the MLOps "
                    "platform."
                )
                print(
                    "The packages will be used for client training and server aggregation."
                )
                print(
                    "When the building process is completed, you will find the packages in the directory as follows: "
                    + os.path.join(dest_folder, "dist-packages")
                    + "."
                )
                print(
                    "Then you may upload the packages on the configuration page in the MLOps platform to start the "
                    "federated learning flow."
                )
                print("Building...")
        else:
            if verbose:
                print("You should specify the type argument value as client or server.")
            exit(-1)

        home_dir = expanduser("~")
        mlops_build_path = os.path.join(home_dir, "fedml-mlops-build")
        try:
            shutil.rmtree(mlops_build_path, ignore_errors=True)
        except Exception as e:
            pass

        ignore_list = "{},{}".format(ignore, Constants.FEDML_MLOPS_BUILD_PRE_IGNORE_LIST)
        pip_source_dir = os.path.dirname(__file__)
        pip_build_path = os.path.join(pip_source_dir, "build-package")
        build_dir_ignore = "__pycache__,*.pyc,*.git"
        build_dir_ignore_list = tuple(build_dir_ignore.split(','))
        shutil.copytree(pip_build_path, mlops_build_path,
                        ignore_dangling_symlinks=True, ignore=shutil.ignore_patterns(*build_dir_ignore_list))

        if client_server_type == "client":
            result = build_mlops_package(
                ignore_list,
                source_folder,
                entry_point,
                config_folder,
                dest_folder,
                mlops_build_path,
                "fedml-client",
                "client-package",
                "${FEDSYS.CLIENT_INDEX}",
            )
            if result != 0:
                exit(result)

            build_result_package = os.path.join(dest_folder, "dist-packages", "client-package.zip")
            if verbose:
                print("You have finished all building process. ")
                print(
                    "Now you may use "
                    + build_result_package
                    + " to start your federated "
                      "learning run."
                )

            return build_result_package
        elif client_server_type == "server":
            result = build_mlops_package(
                ignore_list,
                source_folder,
                entry_point,
                config_folder,
                dest_folder,
                mlops_build_path,
                "fedml-server",
                "server-package",
                "0",
            )
            if result != 0:
                exit(result)

            build_result_package = os.path.join(dest_folder, "dist-packages", "server-package.zip")
            if verbose:
                print("You have finished all building process. ")
                print(
                    "Now you may use "
                    + os.path.join(dest_folder, "dist-packages", "server-package.zip")
                    + " to start your federated "
                      "learning run."
                )

            return build_result_package

<<<<<<< HEAD
    @staticmethod
    def build_mlops_package(
            ignore,
            source_folder,
            entry_point,
            config_folder,
            dest_folder,
            mlops_build_path,
            mlops_package_parent_dir,
            mlops_package_name,
            rank,
            verbose=False
    ):
        if not os.path.exists(source_folder):
            if verbose:
                print("source folder is not exist: " + source_folder)
            return -1

        if not os.path.exists(os.path.join(source_folder, entry_point)):
            if verbose:
                print(
                    "entry file: "
                    + entry_point
                    + " is not exist in the source folder: "
                    + source_folder
                )
            return -1

        if not os.path.exists(config_folder):
            if verbose:
                print("config folder is not exist: " + source_folder)
            return -1

        mlops_src = source_folder
        mlops_src_entry = entry_point
        mlops_conf = config_folder
        cur_dir = mlops_build_path
        mlops_package_base_dir = os.path.join(
            cur_dir, "mlops-core", mlops_package_parent_dir
        )
        package_dir = os.path.join(mlops_package_base_dir, mlops_package_name)
        fedml_dir = os.path.join(package_dir, "fedml")
        mlops_dest = fedml_dir
        mlops_dest_conf = os.path.join(fedml_dir, "config")
        mlops_pkg_conf = os.path.join(package_dir, "conf", "fedml.yaml")
        mlops_dest_entry = os.path.join("fedml", mlops_src_entry)
        mlops_package_file_name = mlops_package_name + ".zip"
        dist_package_dir = os.path.join(dest_folder, "dist-packages")
        dist_package_file = os.path.join(dist_package_dir, mlops_package_file_name)
        ignore_list = tuple(ignore.split(','))

        shutil.rmtree(mlops_dest_conf, ignore_errors=True)
        shutil.rmtree(mlops_dest, ignore_errors=True)
        try:
            shutil.copytree(mlops_src, mlops_dest, copy_function=shutil.copy,
                            ignore_dangling_symlinks=True, ignore=shutil.ignore_patterns(*ignore_list))
        except Exception as e:
            pass
        try:
            shutil.copytree(mlops_conf, mlops_dest_conf, copy_function=shutil.copy,
                            ignore_dangling_symlinks=True, ignore=shutil.ignore_patterns(*ignore_list))
        except Exception as e:
            pass
        try:
            os.remove(os.path.join(mlops_dest_conf, "mqtt_config.yaml"))
            os.remove(os.path.join(mlops_dest_conf, "s3_config.yaml"))
        except Exception as e:
            pass

        mlops_pkg_conf_file = open(mlops_pkg_conf, mode="w")
        mlops_pkg_conf_file.writelines(
            [
                "entry_config: \n",
                "  entry_file: " + mlops_dest_entry + "\n",
                "  conf_file: config/fedml_config.yaml\n",
                "dynamic_args:\n",
                "  rank: " + rank + "\n",
                "  run_id: ${FEDSYS.RUN_ID}\n",
                # "  data_cache_dir: ${FEDSYS.PRIVATE_LOCAL_DATA}\n",
                # "  data_cache_dir: /fedml/fedml-package/fedml/data\n",
                "  mqtt_config_path: /fedml/fedml_config/mqtt_config.yaml\n",
                "  s3_config_path: /fedml/fedml_config/s3_config.yaml\n",
                "  log_file_dir: /fedml/fedml-package/fedml/data\n",
                "  log_server_url: ${FEDSYS.LOG_SERVER_URL}\n",
                "  client_id_list: ${FEDSYS.CLIENT_ID_LIST}\n",
                "  client_objects: ${FEDSYS.CLIENT_OBJECT_LIST}\n",
                "  is_using_local_data: ${FEDSYS.IS_USING_LOCAL_DATA}\n",
                "  synthetic_data_url: ${FEDSYS.SYNTHETIC_DATA_URL}\n",
                "  client_num_in_total: ${FEDSYS.CLIENT_NUM}\n",
            ]
        )
        mlops_pkg_conf_file.flush()
        mlops_pkg_conf_file.close()

        local_mlops_package = os.path.join(mlops_package_base_dir, mlops_package_file_name)
        if os.path.exists(local_mlops_package):
            os.remove(os.path.join(mlops_package_base_dir, mlops_package_file_name))
        mlops_archive_name = os.path.join(mlops_package_base_dir, mlops_package_name)
        shutil.make_archive(
            mlops_archive_name,
            "zip",
            root_dir=mlops_package_base_dir,
            base_dir=mlops_package_name,
        )
        if not os.path.exists(dist_package_dir):
            os.makedirs(dist_package_dir, exist_ok=True)
        if os.path.exists(dist_package_file) and not os.path.isdir(dist_package_file):
            os.remove(dist_package_file)
        mlops_archive_zip_file = mlops_archive_name + ".zip"
        if os.path.exists(mlops_archive_zip_file):
            shutil.move(mlops_archive_zip_file, dist_package_file)

        shutil.rmtree(mlops_build_path, ignore_errors=True)

        return 0

    def check_heartbeat(self, api_key):
        return FedMLJobManager.get_instance().check_heartbeat(api_key)

    def show_resource_type(self):
        return FedMLJobManager.get_instance().show_resource_type()

    def check_api_key(self, api_key=None):
        if api_key is None or api_key == "":
            saved_api_key = get_api_key()
            if saved_api_key is None or saved_api_key == "":
                api_key = click.prompt("FedML® Launch API Key is not set yet, please input your API key")
            else:
                api_key = saved_api_key

        is_valid_heartbeat = FedMLLaunchManager.get_instance().check_heartbeat(api_key)
        if not is_valid_heartbeat:
            return False
        else:
            save_api_key(api_key)
            return True
        
    def fedml_login(self, api_key=None):
        """
        init the launch environment
        :param api_key: API Key from MLOPs
        :param version: dev, test, release
        :return int: error code (0 means successful), str: error message
        """
        api_key_is_valid = self.check_api_key(api_key=api_key)
        if api_key_is_valid:
            return 0, "Login successfully"

        return -1, "Login failed"

    def check_match_result(self, result, yaml_file, prompt=True):
        if result.status == Constants.JOB_START_STATUS_INVALID:
            result_message = f"\nPlease check your {os.path.basename(yaml_file)} file "\
                             f"to make sure the syntax is valid, e.g. " \
                             f"whether minimum_num_gpus or maximum_cost_per_hour is valid."
            click.echo(result_message)
            return ApiConstants.RESOURCE_MATCHED_STATUS_MATCHED, result_message
        elif result.status == Constants.JOB_START_STATUS_BLOCKED:
            result_message = "\nBecause the value of maximum_cost_per_hour is too low," \
                             "we can not find exactly matched machines for your job. \n" \
                             "But here we still present machines closest to your expected price as below."
            click.echo(result_message)
            return ApiConstants.RESOURCE_MATCHED_STATUS_MATCHED, result_message
        elif result.status == Constants.JOB_START_STATUS_QUEUED:
            result_message = "\nNo resource available now, but we can keep your job in the waiting queue."
            click.echo(result_message)
            if not prompt:
                return ApiConstants.RESOURCE_MATCHED_STATUS_QUEUED, result_message
            if click.confirm("Do you want to join the queue?", abort=False):
                result_message2 = "You have confirmed to keep your job in the waiting list."
                click.echo(result_message2)
                return ApiConstants.RESOURCE_MATCHED_STATUS_QUEUED, result_message + result_message2
            else:
                result_message += "You have confirmed to remove your job from the waiting list."
                FedMLJobManager.get_instance().stop_job(
                    self.platform_type, get_api_key(), result.job_id)
                return ApiConstants.RESOURCE_MATCHED_STATUS_QUEUE_CANCELED, result_message
        elif result.status == Constants.JOB_START_STATUS_BIND_CREDIT_CARD_FIRST:
            result_message = "Please bind your credit card before launching the job."
            click.echo(result_message)
            return ApiConstants.RESOURCE_MATCHED_STATUS_BIND_CREDIT_CARD_FIRST, result_message
        elif result.status == Constants.JOB_START_STATUS_QUERY_CREDIT_CARD_BINDING_STATUS_FAILED:
            result_message = "Failed to query credit card binding status. Please try again later."
            return ApiConstants.RESOURCE_MATCHED_STATUS_QUERY_CREDIT_CARD_BINDING_STATUS_FAILED, result_message

        if result.job_url == "":
            if result.message is not None:
                result_message = f"Failed to launch the job with response messages: {result.message}"
                click.echo(result_message)
            else:
                result_message = f"Failed to launch the job. Please check if the network is available."
                click.echo(result_message)
            return ApiConstants.RESOURCE_MATCHED_STATUS_JOB_URL_ERROR, result_message

        return ApiConstants.RESOURCE_MATCHED_STATUS_MATCHED, "Successfully"

    def show_matched_resource(self, result):
        gpu_matched = getattr(result, "gpu_matched", None)
        if gpu_matched is not None and len(gpu_matched) > 0:
            click.echo(f"\nSearched and matched the following GPU resource for your job:")
            gpu_table = PrettyTable(['Provider', 'Instance', 'vCPU(s)', 'Memory(GB)', 'GPU(s)',
                                     'Region', 'Cost', 'Selected'])
            for gpu_device in gpu_matched:
                gpu_table.add_row([gpu_device.gpu_provider, gpu_device.gpu_instance, gpu_device.cpu_count,
                                   gpu_device.mem_size,
                                   f"{gpu_device.gpu_type}:{gpu_device.gpu_num}",
                                   gpu_device.gpu_region, gpu_device.cost, Constants.CHECK_MARK_STRING])
            print(gpu_table)
            click.echo("")

            click.echo(f"You can also view the matched GPU resource with Web UI at: ")
            click.echo(f"{result.job_url}")

            return gpu_matched

        return None

    # inputs: yaml file
    # return: resource_id, error_code (0 means successful), error_message,
    def api_match_resources(self, yaml_file, cluster="", prompt=True):
        """
        launch a job
        :param prompt:
        :param yaml_file: full path of your job yaml file
        :returns: str: resource id, project_id, int: error code (0 means successful), str: error message
        """
        api_key = get_api_key()

        result = FedMLLaunchManager.get_instance().launch_job(yaml_file, api_key, cluster,
                                                              self.platform_type,
                                                              self.device_server, self.device_edges)
        if result is not None:
            checked_result, result_message = self.check_match_result(result, yaml_file, prompt=prompt)
            if checked_result != ApiConstants.RESOURCE_MATCHED_STATUS_MATCHED:
                return result.job_id, result.project_id, ApiConstants.ERROR_CODE[checked_result], result_message

            gpu_matched = self.show_matched_resource(result)
            if gpu_matched is None:
                return result.job_id, result.project_id, ApiConstants.ERROR_CODE[
                    ApiConstants.RESOURCE_MATCHED_STATUS_NO_RESOURCES], \
                    ApiConstants.RESOURCE_MATCHED_STATUS_NO_RESOURCES

            self.matched_results_map[result.job_id] = result

            return result.job_id, result.project_id, 0, "Successfully"

        return None, None, ApiConstants.ERROR_CODE[ApiConstants.RESOURCE_MATCHED_STATUS_REQUEST_FAILED], \
            ApiConstants.RESOURCE_MATCHED_STATUS_REQUEST_FAILED

    # inputs: yaml file, cluster, resource id
    # return: job_id, error_code (0 means successful), error_message,
    def api_launch_job(self, yaml_file, cluster="", resource_id=None, prompt=True):
        # Check if resource is available
        result = self.matched_results_map.get(resource_id, None) if resource_id is not None else None
        if result is None:
            resource_id, project_id, error_code, error_msg = self.api_match_resources(yaml_file=yaml_file, cluster=cluster, prompt=prompt)
            result = self.matched_results_map.get(resource_id, None) if resource_id is not None else None
            if result is None:
                return resource_id, project_id, error_code, error_msg

        # Confirm to launch job
        if prompt and not click.confirm(f"Are you sure to launch it?", abort=False):
            FedMLJobManager.get_instance().stop_job(
                self.platform_type, get_api_key(), resource_id)
            return result.job_id, result.project_id, ApiConstants.ERROR_CODE[
                ApiConstants.LAUNCH_JOB_STATUS_JOB_CANCELED], \
                ApiConstants.LAUNCH_JOB_STATUS_JOB_CANCELED

        # Get the API key
        api_key = get_api_key()

        # Start the job
        job_id = result.job_id
        ret_job_id = job_id if result.inner_id is None else result.inner_id
        project_id = result.project_id
        cluster_id = result.cluster_id
        gpu_matched = result.gpu_matched
        cluster_confirmed = True
        if not (cluster_id is None or cluster_id == ""):
            cluster_confirmed = FedMLClusterManager.get_instance().confirm_cluster(cluster_id, gpu_matched)
            if not cluster_confirmed:
                return job_id, project_id, cluster_id, ApiConstants.ERROR_CODE[ApiConstants.CLUSTER_CONFIRM_FAILED], \
                    ApiConstants.CLUSTER_CONFIRM_FAILED
            else:
                return job_id, project_id, cluster_id, ApiConstants.ERROR_CODE[ApiConstants.CLUSTER_CONFIRM_SUCCESS], \
                    ApiConstants.CLUSTER_CONFIRM_SUCCESS

        result = FedMLLaunchManager.get_instance().start_job(self.platform_type, result.project_name,
                                                                 result.application_name,
                                                                 self.device_server, self.device_edges, api_key, cluster,
                                                                 no_confirmation=True, job_id=result.job_id, job_type=self.job_config.task_type)
        if result is None:
            return job_id, project_id, ApiConstants.ERROR_CODE[ApiConstants.LAUNCH_JOB_STATUS_REQUEST_FAILED], \
                ApiConstants.LAUNCH_JOB_STATUS_REQUEST_FAILED

        if result.job_url == "":
            if result.message is not None:
                click.echo(f"Failed to launch the job with response messages: {result.message}")
            return result.job_id, project_id, ApiConstants.ERROR_CODE[ApiConstants.LAUNCH_JOB_STATUS_JOB_URL_ERROR], \
                ApiConstants.LAUNCH_JOB_STATUS_JOB_URL_ERROR

        # List the job status
        job_list_obj = FedMLJobManager.get_instance().list_job(self.platform_type, result.project_name,
                                                               None, api_key, job_id=result.job_id)
        if job_list_obj is not None and len(job_list_obj.job_list) > 0:
            click.echo("")
            click.echo("Your launch result is as follows:")
            job_list_table = PrettyTable(['Job Name', 'Job ID', 'Status', 'Created',
                                          'Spend Time(hour)', 'Cost'])
            jobs_count = 0
            for job in job_list_obj.job_list:
                jobs_count += 1
                job_list_table.add_row([job.job_name, job.job_id, job.status, job.started_time,
                                        job.compute_duration, job.cost])
            print(job_list_table)
        else:
            click.echo("")

        # Show the job url
        click.echo("\nYou can track your job running details at this URL:")
        click.echo(f"{result.job_url}")

        # Show querying infos for getting job logs
        click.echo("")
        click.echo(f"For querying the realtime status of your job, please run the following command.")
        click.echo(f"fedml job logs -jid {result.job_id}" +
                   "{}".format(f" -v {self.config_version}"))
        return ret_job_id, project_id, 0, ""


'''
For the Job yaml file, please review the call_gpu.yaml :
'''

=======
>>>>>>> 8a62c0f2

class FedMLJobConfig(object):
    def __init__(self, job_yaml_file, should_use_default_workspace=False):
        self.job_config_dict = load_yaml_config(job_yaml_file)
        self.fedml_env = self.job_config_dict.get("fedml_env", {})
        self.project_name = self.fedml_env.get("project_name", None)
        self.base_dir = os.path.dirname(job_yaml_file)
        self.using_easy_mode = True
        self.executable_interpreter = "bash"
        workspace = self.job_config_dict.get("workspace", None)
        self.executable_file_folder = os.path.normpath(
            os.path.join(self.base_dir, workspace)) \
            if not should_use_default_workspace else None
        self.executable_commands = self.job_config_dict.get("job", "")
        self.bootstrap = self.job_config_dict.get("bootstrap", None)
        self.executable_file = None
        self.server_executable_file = None
        self.executable_conf_option = ""
        self.executable_conf_file_folder = None
        self.executable_conf_file = None
        self.executable_args = None
        self.server_job = self.job_config_dict.get("server_job", None)
        expert_mode = self.job_config_dict.get("expert_mode", None)
        if expert_mode is not None:
            self.using_easy_mode = False
            self.executable_interpreter = expert_mode.get("executable_interpreter", None)
            self.executable_commands = None
            self.bootstrap = expert_mode.get("bootstrap", None)
            self.executable_file_folder = expert_mode.get("executable_file_folder", None)
            self.executable_file = expert_mode.get("executable_file", None)
            self.executable_conf_option = expert_mode.get("executable_conf_option", None)
            self.executable_conf_file_folder = expert_mode.get("executable_conf_file_folder", None)
            self.executable_conf_file = expert_mode.get("executable_conf_file", None)
            self.executable_args = expert_mode.get("executable_args", None)
            self.data_location = expert_mode.get("data_location", None)

        default_example_job_dir_name = Constants.LAUNCH_JOB_DEFAULT_FOLDER_NAME
        self.tmp_dir = Constants.get_temp_dir()
        default_example_job_dir = os.path.join(self.tmp_dir, default_example_job_dir_name)
        default_example_job_conf_dir_name = os.path.join(default_example_job_dir_name,
                                                         Constants.LAUNCH_JOB_DEFAULT_CONF_FOLDER_NAME)
        default_example_job_conf_dir = os.path.join(self.tmp_dir, default_example_job_conf_dir_name)
        if self.executable_file is None or self.executable_file == "":
            if self.executable_file_folder is None:
                self.executable_file_folder = default_example_job_dir
            else:
                if not os.path.exists(self.executable_file_folder):
                    self.executable_file_folder = default_example_job_dir
            os.makedirs(self.executable_file_folder, exist_ok=True)
            self.executable_file = Constants.LAUNCH_JOB_DEFAULT_ENTRY_NAME
            
        self.server_executable_file = Constants.LAUNCH_SERVER_JOB_DEFAULT_ENTRY_NAME

        if self.executable_conf_file is None or self.executable_conf_file == "":
            if self.executable_conf_file_folder is None:
                self.executable_conf_file_folder = default_example_job_conf_dir \
                    if not os.path.exists(self.executable_file_folder) else \
                    os.path.join(self.executable_file_folder, Constants.LAUNCH_JOB_DEFAULT_CONF_FOLDER_NAME)
            else:
                if not os.path.exists(self.executable_conf_file_folder):
                    self.executable_conf_file_folder = os.path.join(self.base_dir, self.executable_conf_file_folder)
            os.makedirs(self.executable_conf_file_folder, exist_ok=True)
            self.executable_conf_file = Constants.LAUNCH_JOB_DEFAULT_CONF_NAME
        self.executable_file_folder = str(self.executable_file_folder).replace('\\', os.sep).replace('/', os.sep)
        self.executable_conf_file_folder = str(self.executable_conf_file_folder).replace('\\', os.sep).replace('/',
                                                                                                               os.sep)
        self.executable_file = str(self.executable_file).replace('\\', os.sep).replace('/', os.sep)
        self.executable_conf_file = str(self.executable_conf_file).replace('\\', os.sep).replace('/', os.sep)

        computing_obj = self.job_config_dict.get("computing", {})
        self.minimum_num_gpus = computing_obj.get("minimum_num_gpus", 0)
        self.maximum_cost_per_hour = computing_obj.get("maximum_cost_per_hour", "$0")
        self.task_type = self.job_config_dict.get("task_type", None)
        if self.task_type is None:
            self.task_type = self.job_config_dict.get("job_type", Constants.JOB_TASK_TYPE_TRAIN)
        self.framework_type = self.job_config_dict.get("framework_type", Constants.JOB_FRAMEWORK_TYPE_GENERAL)
        self.device_type = computing_obj.get("device_type", Constants.JOB_DEVICE_TYPE_GPU)
        self.resource_type = computing_obj.get("resource_type", "")
        self.workspace = self.executable_file_folder
        serving_args = self.job_config_dict.get("serving_args", {})
        self.serving_model_name = serving_args.get("model_name", None)
        self.serving_model_version = serving_args.get("model_version", "")
        self.serving_model_s3_url = serving_args.get("model_storage_url", "")
        self.serving_endpoint_name = serving_args.get("endpoint_name", None)
        if self.serving_endpoint_name is None or self.serving_endpoint_name == "":
            self.serving_endpoint_name = f"Endpoint-{str(uuid.uuid4())}"
        self.serving_endpoint_id = None

        self.application_name = FedMLJobConfig._generate_application_name(
            self.executable_file_folder if workspace is None or workspace == "" else workspace)

        self.model_app_name = self.serving_model_name \
            if self.serving_model_name is not None and self.serving_model_name != "" else self.application_name

        self.gitignore_file = os.path.join(self.base_dir, workspace, ".gitignore")
        self.ignore_list_str = Constants.FEDML_MLOPS_BUILD_PRE_IGNORE_LIST
        self.read_gitignore_file()
<<<<<<< HEAD

    @staticmethod
    def generate_application_name(workspace):
        return "{}_{}".format(os.path.basename(workspace), Constants.LAUNCH_APP_NAME_PREFIX)

=======
        
    @staticmethod
    def _generate_application_name(workspace):
        return "{}_{}".format(os.path.basename(workspace), Constants.LAUNCH_APP_NAME_PREFIX)
    
>>>>>>> 8a62c0f2
    def cleanup_temp_files(self):
        shutil.rmtree(self.tmp_dir, ignore_errors=True)
        conf_folder = os.path.join(os.path.dirname(self.executable_conf_file_folder),
                                   Constants.LAUNCH_JOB_LAUNCH_CONF_FOLDER_NAME)
        shutil.rmtree(conf_folder, ignore_errors=True)

        source_full_path = os.path.join(self.executable_file_folder, self.executable_file)
        if os.path.exists(source_full_path):
            os.remove(source_full_path)
            boostrap_path = os.path.join(self.executable_file_folder, Constants.BOOTSTRAP_FILE_NAME)
            if os.path.exists(boostrap_path):
                os.remove(boostrap_path)

        server_source_full_path = os.path.join(self.executable_file_folder, self.server_executable_file)
        if os.path.exists(server_source_full_path):
            os.remove(server_source_full_path)

        source_full_path_to_base = os.path.join(self.base_dir, self.executable_file_folder, self.executable_file)
        if os.path.exists(source_full_path_to_base):
            os.remove(source_full_path_to_base)
            boostrap_path = os.path.join(self.base_dir, self.executable_file_folder, Constants.BOOTSTRAP_FILE_NAME)
            if os.path.exists(boostrap_path):
                os.remove(boostrap_path)

        server_source_full_path_to_base = os.path.join(self.base_dir, self.executable_file_folder, self.server_executable_file)
        if os.path.exists(source_full_path_to_base):
            os.remove(source_full_path_to_base)

    def read_gitignore_file(self):
        try:
            ignore_list = list()
            with open(self.gitignore_file, "r") as ignore_file_handle:
                while True:
                    ignore_line = ignore_file_handle.readline()
                    if not ignore_line:
                        break
                    ignore_line = ignore_line.replace('\n', '')
                    if ignore_line.startswith("#") or len(ignore_line.lstrip(' ').rstrip(' ')) == 0:
                        continue
                    ignore_list.append(ignore_line)

                if len(ignore_list) > 0:
                    self.ignore_list_str = ','.join(ignore_list)
                    self.ignore_list_str = self.ignore_list_str.replace("\n", "")
                ignore_file_handle.close()
        except Exception as e:
<<<<<<< HEAD
            pass
=======
            pass



class FedMLLaunchPath(object):
    def __init__(self, job_config: FedMLJobConfig):
        if os.path.exists(job_config.executable_file_folder):
            self.source_full_path = os.path.join(job_config.executable_file_folder, job_config.executable_file)
            self.server_source_full_path = os.path.join(job_config.executable_file_folder,
                                                        job_config.server_executable_file)
        else:
            self.source_full_path = os.path.join(job_config.base_dir, job_config.executable_file_folder,
                                                 job_config.executable_file)
            self.server_source_full_path = os.path.join(job_config.base_dir, job_config.executable_file_folder,
                                                        job_config.server_executable_file)
        self.source_full_folder = os.path.dirname(self.source_full_path)
        self.source_folder = os.path.dirname(job_config.executable_file)
        self.entry_point = os.path.basename(job_config.executable_file)
        if os.path.exists(job_config.executable_conf_file_folder):
            self.config_full_path = os.path.join(job_config.executable_conf_file_folder,
                                                 job_config.executable_conf_file)
        else:
            self.config_full_path = os.path.join(job_config.base_dir, job_config.executable_conf_file_folder,
                                                 job_config.executable_conf_file)
        if self.config_full_path == self.source_full_path:
            self.config_full_path = os.path.join(os.path.dirname(self.config_full_path), "config",
                                                 job_config.executable_conf_file)
            job_config.executable_conf_file_folder = os.path.join(job_config.executable_conf_file_folder,
                                                                  "config")
        self.config_full_folder = os.path.dirname(self.config_full_path)
        os.makedirs(self.source_full_folder, exist_ok=True)
        os.makedirs(self.config_full_folder, exist_ok=True)
        if not os.path.exists(self.config_full_folder):
            job_config.executable_conf_file_folder = os.path.join(Constants.get_fedml_home_dir(),
                                                                  Constants.FEDML_LAUNCH_JOB_TEMP_DIR,
                                                                  job_config.executable_conf_file_folder)
            self.config_full_path = os.path.join(job_config.executable_conf_file_folder,
                                                 job_config.executable_conf_file)
            self.config_full_folder = os.path.dirname(self.config_full_path)
        self.config_folder = job_config.executable_conf_file_folder
        self.dest_folder = os.path.join(Constants.get_fedml_home_dir(), Constants.FEDML_LAUNCH_JOB_TEMP_DIR)
        self.bootstrap_full_path = os.path.join(self.source_full_folder, Constants.BOOTSTRAP_FILE_NAME)
        self.bootstrap_file = os.path.join(self.source_full_folder, Constants.BOOTSTRAP_FILE_NAME)
        if platform.system() == Constants.OS_PLATFORM_WINDOWS:
            self.bootstrap_full_path = self.bootstrap_full_path.replace('.sh', '.bat')
        os.makedirs(self.dest_folder, exist_ok=True)
>>>>>>> 8a62c0f2
<|MERGE_RESOLUTION|>--- conflicted
+++ resolved
@@ -21,18 +21,8 @@
 
 from fedml.core.common.singleton import Singleton
 
-<<<<<<< HEAD
-class FedMLLaunchManager(object):
-    def __new__(cls, *args, **kw):
-        if not hasattr(cls, "_instance"):
-            orig = super(FedMLLaunchManager, cls)
-            cls._instance = orig.__new__(cls, *args, **kw)
-            cls._instance.init()
-        return cls._instance
-=======
 
 class FedMLLaunchManager(Singleton):
->>>>>>> 8a62c0f2
 
     def __init__(self):
         self.config_version = fedml.get_env_version()
@@ -133,159 +123,6 @@
             model_update_result.endpoint_id = self.job_config.serving_endpoint_id
             return model_update_result
 
-<<<<<<< HEAD
-<<<<<<< Updated upstream
-        # Generate source, config and bootstrap related paths.
-        platform_str = mlops_platform_type
-        platform_type = Constants.platform_str_to_type(mlops_platform_type)
-        client_server_type = Constants.FEDML_PACKAGE_BUILD_TARGET_TYPE_CLIENT
-        shell_interpreter = self.job_config.executable_interpreter
-        if os.path.exists(self.job_config.executable_file_folder):
-            source_full_path = os.path.join(self.job_config.executable_file_folder, self.job_config.executable_file)
-            server_source_full_path = os.path.join(self.job_config.executable_file_folder,
-                                                   self.job_config.server_executable_file)
-        else:
-            source_full_path = os.path.join(self.job_config.base_dir, self.job_config.executable_file_folder,
-                                            self.job_config.executable_file)
-            server_source_full_path = os.path.join(self.job_config.base_dir, self.job_config.executable_file_folder,
-                                                   self.job_config.server_executable_file)
-        source_full_folder = os.path.dirname(source_full_path)
-        source_folder = os.path.dirname(self.job_config.executable_file)
-        entry_point = os.path.basename(self.job_config.executable_file)
-        if os.path.exists(self.job_config.executable_conf_file_folder):
-            config_full_path = os.path.join(self.job_config.executable_conf_file_folder,
-                                            self.job_config.executable_conf_file)
-        else:
-            config_full_path = os.path.join(self.job_config.base_dir, self.job_config.executable_conf_file_folder,
-                                            self.job_config.executable_conf_file)
-        if config_full_path == source_full_path:
-            config_full_path = os.path.join(os.path.dirname(config_full_path), "config",
-                                            self.job_config.executable_conf_file)
-            self.job_config.executable_conf_file_folder = os.path.join(self.job_config.executable_conf_file_folder,
-                                                                       "config")
-        config_full_folder = os.path.dirname(config_full_path)
-        os.makedirs(source_full_folder, exist_ok=True)
-        os.makedirs(config_full_folder, exist_ok=True)
-        if not os.path.exists(config_full_folder):
-            self.job_config.executable_conf_file_folder = os.path.join(Constants.get_fedml_home_dir(),
-                                                                       Constants.FEDML_LAUNCH_JOB_TEMP_DIR,
-                                                                       self.job_config.executable_conf_file_folder)
-            config_full_path = os.path.join(self.job_config.executable_conf_file_folder,
-                                            self.job_config.executable_conf_file)
-            config_full_folder = os.path.dirname(config_full_path)
-        config_folder = self.job_config.executable_conf_file_folder
-        dest_folder = os.path.join(Constants.get_fedml_home_dir(), Constants.FEDML_LAUNCH_JOB_TEMP_DIR, str(uuid.uuid4()))
-        bootstrap_full_path = os.path.join(source_full_folder, Constants.BOOTSTRAP_FILE_NAME)
-        bootstrap_file = os.path.join(source_full_folder, Constants.BOOTSTRAP_FILE_NAME)
-        if platform.system() == Constants.OS_PLATFORM_WINDOWS:
-            bootstrap_full_path = bootstrap_full_path.replace('.sh', '.bat')
-        os.makedirs(dest_folder, exist_ok=True)
-=======
-    def _parse_job_yaml(self, yaml_file, should_use_default_workspace=False):
-        self.job_config = FedMLJobConfig(yaml_file, should_use_default_workspace=should_use_default_workspace)
->>>>>>> 8a62c0f2
-
-    @staticmethod
-    def _write_bootstrap_file(job_config, fedml_launch_paths):
-        configs = load_yaml_config(fedml_launch_paths.config_launch_full_path)
-        if os.path.exists(fedml_launch_paths.bootstrap_full_path):
-            with open(fedml_launch_paths.bootstrap_full_path, 'r') as bootstrap_file_handle:
-                bootstrap_lines = bootstrap_file_handle.readlines()
-                job_config.bootstrap += "".join(bootstrap_lines)
-                bootstrap_file_handle.close()
-        fedml_launch_paths.tmp_bootstrap_file = os.path.join(job_config.tmp_dir, os.path.basename(fedml_launch_paths.bootstrap_file))
-        if os.path.exists(fedml_launch_paths.bootstrap_full_path):
-            shutil.copyfile(fedml_launch_paths.bootstrap_full_path, fedml_launch_paths.tmp_bootstrap_file)
-        with open(fedml_launch_paths.bootstrap_full_path, 'w') as bootstrap_file_handle:
-            bootstrap_file_handle.writelines(job_config.bootstrap)
-            bootstrap_file_handle.close()
-        configs[Constants.LAUNCH_PARAMETER_JOB_YAML_KEY] = job_config.job_config_dict
-
-        return configs
-
-    @staticmethod
-    def _check_paths(fedml_launch_paths, job_config, model_update_result, user_api_key):
-        if not os.path.exists(fedml_launch_paths.source_full_path) or job_config.using_easy_mode:
-            os.makedirs(fedml_launch_paths.source_full_folder, exist_ok=True)
-            with open(fedml_launch_paths.source_full_path, 'w') as source_file_handle:
-                if job_config.using_easy_mode:
-                    source_file_handle.writelines(job_config.executable_commands)
-                source_file_handle.close()
-        if not os.path.exists(fedml_launch_paths.server_source_full_path) or job_config.using_easy_mode:
-            if job_config.server_job is not None:
-                os.makedirs(fedml_launch_paths.source_full_folder, exist_ok=True)
-                with open(fedml_launch_paths.server_source_full_path, 'w') as server_source_file_handle:
-                    if job_config.using_easy_mode:
-                        server_source_file_handle.writelines(job_config.server_job)
-                    server_source_file_handle.close()
-<<<<<<< HEAD
-        config_launch_full_path = os.path.join(os.path.dirname(os.path.dirname(config_full_path)),
-=======
-        config_launch_full_path = os.path.join(os.path.dirname(os.path.dirname(fedml_launch_paths.config_full_path)),
->>>>>>> 8a62c0f2
-                                               Constants.LAUNCH_JOB_LAUNCH_CONF_FOLDER_NAME,
-                                               Constants.LAUNCH_JOB_DEFAULT_CONF_NAME)
-        config_launch_full_folder = os.path.dirname(config_launch_full_path)
-        os.makedirs(config_launch_full_folder, exist_ok=True)
-<<<<<<< HEAD
-        if self.job_config.using_easy_mode:
-            os.makedirs(config_full_folder, exist_ok=True)
-            config_dict = load_yaml_config(config_full_path) if os.path.exists(config_full_path) else dict()
-=======
-        if job_config.using_easy_mode:
-            os.makedirs(fedml_launch_paths.config_full_folder, exist_ok=True)
-            config_dict = load_yaml_config(fedml_launch_paths.config_full_path) if os.path.exists(fedml_launch_paths.config_full_path) else dict()
->>>>>>> 8a62c0f2
-            if config_dict.get("environment_args", None) is None:
-                config_dict["environment_args"] = dict()
-            if config_dict["environment_args"].get("bootstrap", None) is None:
-                config_dict["environment_args"]["bootstrap"] = Constants.BOOTSTRAP_FILE_NAME
-            else:
-                bootstrap_file = config_dict["environment_args"]["bootstrap"]
-<<<<<<< HEAD
-                bootstrap_full_path = os.path.join(source_full_folder, bootstrap_file)
-=======
-                bootstrap_full_path = os.path.join(fedml_launch_paths.source_full_folder, bootstrap_file)
->>>>>>> 8a62c0f2
-            if model_update_result is not None:
-                random = sys_utils.random1(f"FEDML@{user_api_key}", "FEDML@9999GREAT")
-                config_dict["serving_args"] = dict()
-                config_dict["serving_args"]["model_id"] = model_update_result.model_id
-                config_dict["serving_args"]["model_name"] = model_update_result.model_name
-                config_dict["serving_args"]["model_version"] = model_update_result.model_version
-                config_dict["serving_args"]["model_storage_url"] = model_update_result.model_storage_url
-                config_dict["serving_args"]["endpoint_name"] = model_update_result.endpoint_name
-                config_dict["serving_args"]["endpoint_id"] = model_update_result.endpoint_id
-                config_dict["serving_args"]["random"] =random
-            Constants.generate_yaml_doc(config_dict, config_launch_full_path)
-
-<<<<<<< HEAD
-        # Write bootstrap commands into the bootstrap file.
-        configs = load_yaml_config(config_launch_full_path)
-        if os.path.exists(bootstrap_full_path):
-            with open(bootstrap_full_path, 'r') as bootstrap_file_handle:
-                bootstrap_lines = bootstrap_file_handle.readlines()
-                self.job_config.bootstrap += "".join(bootstrap_lines)
-                bootstrap_file_handle.close()
-        tmp_bootstrap_file = os.path.join(self.job_config.tmp_dir, os.path.basename(bootstrap_file))
-        if os.path.exists(bootstrap_full_path):
-            shutil.copyfile(bootstrap_full_path, tmp_bootstrap_file)
-        with open(bootstrap_full_path, 'w') as bootstrap_file_handle:
-            bootstrap_file_handle.writelines(self.job_config.bootstrap)
-            bootstrap_file_handle.close()
-        configs[Constants.LAUNCH_PARAMETER_JOB_YAML_KEY] = self.job_config.job_config_dict
-
-        # Build the client package.
-        build_client_package = FedMLLaunchManager.build_job_package(platform_str, client_server_type,
-                                                                    source_full_folder, entry_point,
-                                                                    config_launch_full_folder, dest_folder,
-                                                                    self.job_config.ignore_list_str)
-        if os.path.exists(tmp_bootstrap_file):
-            shutil.copyfile(tmp_bootstrap_file, bootstrap_full_path)
-        if build_client_package is None:
-            shutil.rmtree(dest_folder, ignore_errors=True)
-            click.echo("Failed to build the application package for the client executable file.")
-=======
     def _parse_job_yaml(self, yaml_file, should_use_default_workspace=False):
         self.job_config = FedMLJobConfig(yaml_file, should_use_default_workspace=should_use_default_workspace)
 
@@ -364,24 +201,6 @@
         if build_client_package is None:
             shutil.rmtree(fedml_launch_paths.dest_folder, ignore_errors=True)
             print("Failed to build the application package for the client executable file.")
->>>>>>> Stashed changes
-=======
-
-    @staticmethod
-    def _build_client_package(platform_type, fedml_launch_paths, job_config):
-        client_server_type = Constants.FEDML_PACKAGE_BUILD_TARGET_TYPE_CLIENT
-        build_client_package = FedMLLaunchManager._build_job_package(platform_type, client_server_type,
-                                                                     fedml_launch_paths.source_full_folder,
-                                                                     fedml_launch_paths.entry_point,
-                                                                     fedml_launch_paths.config_full_folder,
-                                                                     fedml_launch_paths.dest_folder,
-                                                                     job_config.ignore_list_str)
-        if os.path.exists(fedml_launch_paths.tmp_bootstrap_file):
-            shutil.copyfile(fedml_launch_paths.tmp_bootstrap_file, fedml_launch_paths.bootstrap_full_path)
-        if build_client_package is None:
-            shutil.rmtree(fedml_launch_paths.dest_folder, ignore_errors=True)
-            print("Failed to build the application package for the client executable file.")
->>>>>>> 8a62c0f2
             exit(-1)
         return build_client_package
 
@@ -389,17 +208,6 @@
     def _build_server_package(platform_type, fedml_launch_paths, job_config):
         if job_config.server_job is not None:
             client_server_type = Constants.FEDML_PACKAGE_BUILD_TARGET_TYPE_SERVER
-<<<<<<< HEAD
-<<<<<<< Updated upstream
-            server_entry_point = os.path.basename(self.job_config.server_executable_file)
-            build_server_package = FedMLLaunchManager.build_job_package(platform_str, client_server_type,
-                                                                        source_full_folder,
-                                                                        server_entry_point, config_full_folder,
-                                                                        dest_folder, "")
-            self.job_config.cleanup_temp_files()
-=======
-=======
->>>>>>> 8a62c0f2
             server_entry_point = os.path.basename(job_config.server_executable_file)
             build_server_package = FedMLLaunchManager._build_job_package(platform_type, client_server_type,
                                                                          fedml_launch_paths.source_full_folder,
@@ -407,67 +215,13 @@
                                                                          fedml_launch_paths.config_full_folder,
                                                                          fedml_launch_paths.dest_folder, "")
             job_config.cleanup_temp_files()
-<<<<<<< HEAD
->>>>>>> Stashed changes
-=======
->>>>>>> 8a62c0f2
             if build_server_package is None:
                 print("Failed to build the application package for the server executable file.")
                 exit(-1)
         else:
             build_server_package = None
-<<<<<<< HEAD
-<<<<<<< Updated upstream
-            self.job_config.cleanup_temp_files()
-
-        # Create and update an application with the built packages.
-        app_updated_result = FedMLAppManager.get_instance().update_app(
-            platform_type, self.job_config.application_name, configs, user_api_key,
-            client_package_file=build_client_package, server_package_file=build_server_package,
-            workspace=self.job_config.workspace, model_name=self.job_config.serving_model_name,
-            model_version=self.job_config.serving_model_version,
-            model_url=self.job_config.serving_model_s3_url)
-        shutil.rmtree(dest_folder, ignore_errors=True)
-        if not app_updated_result:
-            click.echo("Failed to upload the application package to MLOps.")
-            exit(-1)
-
-        # Start the job with the above application.
-        launch_result = FedMLJobManager.get_instance().start_job(
-            platform_str, self.job_config.project_name, self.job_config.application_name,
-            device_server, device_edges, user_api_key, cluster=cluster, no_confirmation=no_confirmation,
-            model_name=self.job_config.serving_model_name, model_endpoint=self.job_config.serving_endpoint_name,
-            job_yaml=self.job_config.job_config_dict, job_type=self.job_config.task_type)
-        if launch_result is not None:
-            launch_result.inner_id = self.job_config.serving_endpoint_id \
-                if self.job_config.task_type == Constants.JOB_TASK_TYPE_DEPLOY or \
-                   self.job_config.task_type == Constants.JOB_TASK_TYPE_SERVE else None
-            launch_result.project_name = self.job_config.project_name
-            launch_result.application_name = self.job_config.application_name
-        return launch_result
-
-    def start_job(self, platform_type, project_name, application_name,
-                  device_server, device_edges,
-                  user_api_key, cluster="", no_confirmation=True, job_id=None, job_type="train"):
-        launch_result = FedMLJobManager.get_instance().start_job(platform_type, project_name,
-                                                                 application_name,
-                                                                 device_server, device_edges, user_api_key, cluster,
-                                                                 no_confirmation=no_confirmation, job_id=job_id, job_type=job_type)
-        if launch_result is not None:
-            launch_result.project_name = self.job_config.project_name
-            launch_result.application_name = self.job_config.application_name
-        return launch_result
-
-    def parse_job_yaml(self, yaml_file, should_use_default_workspace=False):
-        self.job_config = FedMLJobConfig(yaml_file, should_use_default_workspace=should_use_default_workspace)
-=======
             job_config.cleanup_temp_files()
         return build_server_package
->>>>>>> Stashed changes
-=======
-            job_config.cleanup_temp_files()
-        return build_server_package
->>>>>>> 8a62c0f2
 
     @staticmethod
     def _build_job_package(platform_type, client_server_type, source_folder, entry_point,
@@ -576,343 +330,6 @@
 
             return build_result_package
 
-<<<<<<< HEAD
-    @staticmethod
-    def build_mlops_package(
-            ignore,
-            source_folder,
-            entry_point,
-            config_folder,
-            dest_folder,
-            mlops_build_path,
-            mlops_package_parent_dir,
-            mlops_package_name,
-            rank,
-            verbose=False
-    ):
-        if not os.path.exists(source_folder):
-            if verbose:
-                print("source folder is not exist: " + source_folder)
-            return -1
-
-        if not os.path.exists(os.path.join(source_folder, entry_point)):
-            if verbose:
-                print(
-                    "entry file: "
-                    + entry_point
-                    + " is not exist in the source folder: "
-                    + source_folder
-                )
-            return -1
-
-        if not os.path.exists(config_folder):
-            if verbose:
-                print("config folder is not exist: " + source_folder)
-            return -1
-
-        mlops_src = source_folder
-        mlops_src_entry = entry_point
-        mlops_conf = config_folder
-        cur_dir = mlops_build_path
-        mlops_package_base_dir = os.path.join(
-            cur_dir, "mlops-core", mlops_package_parent_dir
-        )
-        package_dir = os.path.join(mlops_package_base_dir, mlops_package_name)
-        fedml_dir = os.path.join(package_dir, "fedml")
-        mlops_dest = fedml_dir
-        mlops_dest_conf = os.path.join(fedml_dir, "config")
-        mlops_pkg_conf = os.path.join(package_dir, "conf", "fedml.yaml")
-        mlops_dest_entry = os.path.join("fedml", mlops_src_entry)
-        mlops_package_file_name = mlops_package_name + ".zip"
-        dist_package_dir = os.path.join(dest_folder, "dist-packages")
-        dist_package_file = os.path.join(dist_package_dir, mlops_package_file_name)
-        ignore_list = tuple(ignore.split(','))
-
-        shutil.rmtree(mlops_dest_conf, ignore_errors=True)
-        shutil.rmtree(mlops_dest, ignore_errors=True)
-        try:
-            shutil.copytree(mlops_src, mlops_dest, copy_function=shutil.copy,
-                            ignore_dangling_symlinks=True, ignore=shutil.ignore_patterns(*ignore_list))
-        except Exception as e:
-            pass
-        try:
-            shutil.copytree(mlops_conf, mlops_dest_conf, copy_function=shutil.copy,
-                            ignore_dangling_symlinks=True, ignore=shutil.ignore_patterns(*ignore_list))
-        except Exception as e:
-            pass
-        try:
-            os.remove(os.path.join(mlops_dest_conf, "mqtt_config.yaml"))
-            os.remove(os.path.join(mlops_dest_conf, "s3_config.yaml"))
-        except Exception as e:
-            pass
-
-        mlops_pkg_conf_file = open(mlops_pkg_conf, mode="w")
-        mlops_pkg_conf_file.writelines(
-            [
-                "entry_config: \n",
-                "  entry_file: " + mlops_dest_entry + "\n",
-                "  conf_file: config/fedml_config.yaml\n",
-                "dynamic_args:\n",
-                "  rank: " + rank + "\n",
-                "  run_id: ${FEDSYS.RUN_ID}\n",
-                # "  data_cache_dir: ${FEDSYS.PRIVATE_LOCAL_DATA}\n",
-                # "  data_cache_dir: /fedml/fedml-package/fedml/data\n",
-                "  mqtt_config_path: /fedml/fedml_config/mqtt_config.yaml\n",
-                "  s3_config_path: /fedml/fedml_config/s3_config.yaml\n",
-                "  log_file_dir: /fedml/fedml-package/fedml/data\n",
-                "  log_server_url: ${FEDSYS.LOG_SERVER_URL}\n",
-                "  client_id_list: ${FEDSYS.CLIENT_ID_LIST}\n",
-                "  client_objects: ${FEDSYS.CLIENT_OBJECT_LIST}\n",
-                "  is_using_local_data: ${FEDSYS.IS_USING_LOCAL_DATA}\n",
-                "  synthetic_data_url: ${FEDSYS.SYNTHETIC_DATA_URL}\n",
-                "  client_num_in_total: ${FEDSYS.CLIENT_NUM}\n",
-            ]
-        )
-        mlops_pkg_conf_file.flush()
-        mlops_pkg_conf_file.close()
-
-        local_mlops_package = os.path.join(mlops_package_base_dir, mlops_package_file_name)
-        if os.path.exists(local_mlops_package):
-            os.remove(os.path.join(mlops_package_base_dir, mlops_package_file_name))
-        mlops_archive_name = os.path.join(mlops_package_base_dir, mlops_package_name)
-        shutil.make_archive(
-            mlops_archive_name,
-            "zip",
-            root_dir=mlops_package_base_dir,
-            base_dir=mlops_package_name,
-        )
-        if not os.path.exists(dist_package_dir):
-            os.makedirs(dist_package_dir, exist_ok=True)
-        if os.path.exists(dist_package_file) and not os.path.isdir(dist_package_file):
-            os.remove(dist_package_file)
-        mlops_archive_zip_file = mlops_archive_name + ".zip"
-        if os.path.exists(mlops_archive_zip_file):
-            shutil.move(mlops_archive_zip_file, dist_package_file)
-
-        shutil.rmtree(mlops_build_path, ignore_errors=True)
-
-        return 0
-
-    def check_heartbeat(self, api_key):
-        return FedMLJobManager.get_instance().check_heartbeat(api_key)
-
-    def show_resource_type(self):
-        return FedMLJobManager.get_instance().show_resource_type()
-
-    def check_api_key(self, api_key=None):
-        if api_key is None or api_key == "":
-            saved_api_key = get_api_key()
-            if saved_api_key is None or saved_api_key == "":
-                api_key = click.prompt("FedML® Launch API Key is not set yet, please input your API key")
-            else:
-                api_key = saved_api_key
-
-        is_valid_heartbeat = FedMLLaunchManager.get_instance().check_heartbeat(api_key)
-        if not is_valid_heartbeat:
-            return False
-        else:
-            save_api_key(api_key)
-            return True
-        
-    def fedml_login(self, api_key=None):
-        """
-        init the launch environment
-        :param api_key: API Key from MLOPs
-        :param version: dev, test, release
-        :return int: error code (0 means successful), str: error message
-        """
-        api_key_is_valid = self.check_api_key(api_key=api_key)
-        if api_key_is_valid:
-            return 0, "Login successfully"
-
-        return -1, "Login failed"
-
-    def check_match_result(self, result, yaml_file, prompt=True):
-        if result.status == Constants.JOB_START_STATUS_INVALID:
-            result_message = f"\nPlease check your {os.path.basename(yaml_file)} file "\
-                             f"to make sure the syntax is valid, e.g. " \
-                             f"whether minimum_num_gpus or maximum_cost_per_hour is valid."
-            click.echo(result_message)
-            return ApiConstants.RESOURCE_MATCHED_STATUS_MATCHED, result_message
-        elif result.status == Constants.JOB_START_STATUS_BLOCKED:
-            result_message = "\nBecause the value of maximum_cost_per_hour is too low," \
-                             "we can not find exactly matched machines for your job. \n" \
-                             "But here we still present machines closest to your expected price as below."
-            click.echo(result_message)
-            return ApiConstants.RESOURCE_MATCHED_STATUS_MATCHED, result_message
-        elif result.status == Constants.JOB_START_STATUS_QUEUED:
-            result_message = "\nNo resource available now, but we can keep your job in the waiting queue."
-            click.echo(result_message)
-            if not prompt:
-                return ApiConstants.RESOURCE_MATCHED_STATUS_QUEUED, result_message
-            if click.confirm("Do you want to join the queue?", abort=False):
-                result_message2 = "You have confirmed to keep your job in the waiting list."
-                click.echo(result_message2)
-                return ApiConstants.RESOURCE_MATCHED_STATUS_QUEUED, result_message + result_message2
-            else:
-                result_message += "You have confirmed to remove your job from the waiting list."
-                FedMLJobManager.get_instance().stop_job(
-                    self.platform_type, get_api_key(), result.job_id)
-                return ApiConstants.RESOURCE_MATCHED_STATUS_QUEUE_CANCELED, result_message
-        elif result.status == Constants.JOB_START_STATUS_BIND_CREDIT_CARD_FIRST:
-            result_message = "Please bind your credit card before launching the job."
-            click.echo(result_message)
-            return ApiConstants.RESOURCE_MATCHED_STATUS_BIND_CREDIT_CARD_FIRST, result_message
-        elif result.status == Constants.JOB_START_STATUS_QUERY_CREDIT_CARD_BINDING_STATUS_FAILED:
-            result_message = "Failed to query credit card binding status. Please try again later."
-            return ApiConstants.RESOURCE_MATCHED_STATUS_QUERY_CREDIT_CARD_BINDING_STATUS_FAILED, result_message
-
-        if result.job_url == "":
-            if result.message is not None:
-                result_message = f"Failed to launch the job with response messages: {result.message}"
-                click.echo(result_message)
-            else:
-                result_message = f"Failed to launch the job. Please check if the network is available."
-                click.echo(result_message)
-            return ApiConstants.RESOURCE_MATCHED_STATUS_JOB_URL_ERROR, result_message
-
-        return ApiConstants.RESOURCE_MATCHED_STATUS_MATCHED, "Successfully"
-
-    def show_matched_resource(self, result):
-        gpu_matched = getattr(result, "gpu_matched", None)
-        if gpu_matched is not None and len(gpu_matched) > 0:
-            click.echo(f"\nSearched and matched the following GPU resource for your job:")
-            gpu_table = PrettyTable(['Provider', 'Instance', 'vCPU(s)', 'Memory(GB)', 'GPU(s)',
-                                     'Region', 'Cost', 'Selected'])
-            for gpu_device in gpu_matched:
-                gpu_table.add_row([gpu_device.gpu_provider, gpu_device.gpu_instance, gpu_device.cpu_count,
-                                   gpu_device.mem_size,
-                                   f"{gpu_device.gpu_type}:{gpu_device.gpu_num}",
-                                   gpu_device.gpu_region, gpu_device.cost, Constants.CHECK_MARK_STRING])
-            print(gpu_table)
-            click.echo("")
-
-            click.echo(f"You can also view the matched GPU resource with Web UI at: ")
-            click.echo(f"{result.job_url}")
-
-            return gpu_matched
-
-        return None
-
-    # inputs: yaml file
-    # return: resource_id, error_code (0 means successful), error_message,
-    def api_match_resources(self, yaml_file, cluster="", prompt=True):
-        """
-        launch a job
-        :param prompt:
-        :param yaml_file: full path of your job yaml file
-        :returns: str: resource id, project_id, int: error code (0 means successful), str: error message
-        """
-        api_key = get_api_key()
-
-        result = FedMLLaunchManager.get_instance().launch_job(yaml_file, api_key, cluster,
-                                                              self.platform_type,
-                                                              self.device_server, self.device_edges)
-        if result is not None:
-            checked_result, result_message = self.check_match_result(result, yaml_file, prompt=prompt)
-            if checked_result != ApiConstants.RESOURCE_MATCHED_STATUS_MATCHED:
-                return result.job_id, result.project_id, ApiConstants.ERROR_CODE[checked_result], result_message
-
-            gpu_matched = self.show_matched_resource(result)
-            if gpu_matched is None:
-                return result.job_id, result.project_id, ApiConstants.ERROR_CODE[
-                    ApiConstants.RESOURCE_MATCHED_STATUS_NO_RESOURCES], \
-                    ApiConstants.RESOURCE_MATCHED_STATUS_NO_RESOURCES
-
-            self.matched_results_map[result.job_id] = result
-
-            return result.job_id, result.project_id, 0, "Successfully"
-
-        return None, None, ApiConstants.ERROR_CODE[ApiConstants.RESOURCE_MATCHED_STATUS_REQUEST_FAILED], \
-            ApiConstants.RESOURCE_MATCHED_STATUS_REQUEST_FAILED
-
-    # inputs: yaml file, cluster, resource id
-    # return: job_id, error_code (0 means successful), error_message,
-    def api_launch_job(self, yaml_file, cluster="", resource_id=None, prompt=True):
-        # Check if resource is available
-        result = self.matched_results_map.get(resource_id, None) if resource_id is not None else None
-        if result is None:
-            resource_id, project_id, error_code, error_msg = self.api_match_resources(yaml_file=yaml_file, cluster=cluster, prompt=prompt)
-            result = self.matched_results_map.get(resource_id, None) if resource_id is not None else None
-            if result is None:
-                return resource_id, project_id, error_code, error_msg
-
-        # Confirm to launch job
-        if prompt and not click.confirm(f"Are you sure to launch it?", abort=False):
-            FedMLJobManager.get_instance().stop_job(
-                self.platform_type, get_api_key(), resource_id)
-            return result.job_id, result.project_id, ApiConstants.ERROR_CODE[
-                ApiConstants.LAUNCH_JOB_STATUS_JOB_CANCELED], \
-                ApiConstants.LAUNCH_JOB_STATUS_JOB_CANCELED
-
-        # Get the API key
-        api_key = get_api_key()
-
-        # Start the job
-        job_id = result.job_id
-        ret_job_id = job_id if result.inner_id is None else result.inner_id
-        project_id = result.project_id
-        cluster_id = result.cluster_id
-        gpu_matched = result.gpu_matched
-        cluster_confirmed = True
-        if not (cluster_id is None or cluster_id == ""):
-            cluster_confirmed = FedMLClusterManager.get_instance().confirm_cluster(cluster_id, gpu_matched)
-            if not cluster_confirmed:
-                return job_id, project_id, cluster_id, ApiConstants.ERROR_CODE[ApiConstants.CLUSTER_CONFIRM_FAILED], \
-                    ApiConstants.CLUSTER_CONFIRM_FAILED
-            else:
-                return job_id, project_id, cluster_id, ApiConstants.ERROR_CODE[ApiConstants.CLUSTER_CONFIRM_SUCCESS], \
-                    ApiConstants.CLUSTER_CONFIRM_SUCCESS
-
-        result = FedMLLaunchManager.get_instance().start_job(self.platform_type, result.project_name,
-                                                                 result.application_name,
-                                                                 self.device_server, self.device_edges, api_key, cluster,
-                                                                 no_confirmation=True, job_id=result.job_id, job_type=self.job_config.task_type)
-        if result is None:
-            return job_id, project_id, ApiConstants.ERROR_CODE[ApiConstants.LAUNCH_JOB_STATUS_REQUEST_FAILED], \
-                ApiConstants.LAUNCH_JOB_STATUS_REQUEST_FAILED
-
-        if result.job_url == "":
-            if result.message is not None:
-                click.echo(f"Failed to launch the job with response messages: {result.message}")
-            return result.job_id, project_id, ApiConstants.ERROR_CODE[ApiConstants.LAUNCH_JOB_STATUS_JOB_URL_ERROR], \
-                ApiConstants.LAUNCH_JOB_STATUS_JOB_URL_ERROR
-
-        # List the job status
-        job_list_obj = FedMLJobManager.get_instance().list_job(self.platform_type, result.project_name,
-                                                               None, api_key, job_id=result.job_id)
-        if job_list_obj is not None and len(job_list_obj.job_list) > 0:
-            click.echo("")
-            click.echo("Your launch result is as follows:")
-            job_list_table = PrettyTable(['Job Name', 'Job ID', 'Status', 'Created',
-                                          'Spend Time(hour)', 'Cost'])
-            jobs_count = 0
-            for job in job_list_obj.job_list:
-                jobs_count += 1
-                job_list_table.add_row([job.job_name, job.job_id, job.status, job.started_time,
-                                        job.compute_duration, job.cost])
-            print(job_list_table)
-        else:
-            click.echo("")
-
-        # Show the job url
-        click.echo("\nYou can track your job running details at this URL:")
-        click.echo(f"{result.job_url}")
-
-        # Show querying infos for getting job logs
-        click.echo("")
-        click.echo(f"For querying the realtime status of your job, please run the following command.")
-        click.echo(f"fedml job logs -jid {result.job_id}" +
-                   "{}".format(f" -v {self.config_version}"))
-        return ret_job_id, project_id, 0, ""
-
-
-'''
-For the Job yaml file, please review the call_gpu.yaml :
-'''
-
-=======
->>>>>>> 8a62c0f2
 
 class FedMLJobConfig(object):
     def __init__(self, job_yaml_file, should_use_default_workspace=False):
@@ -1010,19 +427,11 @@
         self.gitignore_file = os.path.join(self.base_dir, workspace, ".gitignore")
         self.ignore_list_str = Constants.FEDML_MLOPS_BUILD_PRE_IGNORE_LIST
         self.read_gitignore_file()
-<<<<<<< HEAD
-
-    @staticmethod
-    def generate_application_name(workspace):
-        return "{}_{}".format(os.path.basename(workspace), Constants.LAUNCH_APP_NAME_PREFIX)
-
-=======
         
     @staticmethod
     def _generate_application_name(workspace):
         return "{}_{}".format(os.path.basename(workspace), Constants.LAUNCH_APP_NAME_PREFIX)
     
->>>>>>> 8a62c0f2
     def cleanup_temp_files(self):
         shutil.rmtree(self.tmp_dir, ignore_errors=True)
         conf_folder = os.path.join(os.path.dirname(self.executable_conf_file_folder),
@@ -1069,9 +478,6 @@
                     self.ignore_list_str = self.ignore_list_str.replace("\n", "")
                 ignore_file_handle.close()
         except Exception as e:
-<<<<<<< HEAD
-            pass
-=======
             pass
 
 
@@ -1117,5 +523,4 @@
         self.bootstrap_file = os.path.join(self.source_full_folder, Constants.BOOTSTRAP_FILE_NAME)
         if platform.system() == Constants.OS_PLATFORM_WINDOWS:
             self.bootstrap_full_path = self.bootstrap_full_path.replace('.sh', '.bat')
-        os.makedirs(self.dest_folder, exist_ok=True)
->>>>>>> 8a62c0f2
+        os.makedirs(self.dest_folder, exist_ok=True)