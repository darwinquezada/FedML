--- conflicted
+++ resolved
@@ -62,7 +62,6 @@
 
 
 # Add login subcommand module
-<<<<<<< HEAD
 cli.add_command(login.fedml_login)
 
 # Add logs subcommand module
@@ -91,32 +90,6 @@
 
 # Add launch subcommand module
 cli.add_command(launch.fedml_launch)
-=======
-cli.add_command(login.mlops_login)
-
-# Add logs subcommand module
-cli.add_command(logs.mlops_logs)
-
-# Add diagnosis subcommand module
-cli.add_command(diagnosis.mlops_diagnosis)
-
-# Add logout subcommand module
-cli.add_command(logout.mlops_logout)
-
-# Add build subcommand module
-cli.add_command(build.mlops_build)
-
-# Add job subcommand module
-cli.add_command(jobs.jobs)
-
-# Add model subcommand module
-model.model.add_command(device.device)
-model.model.add_command(inference.inference)
-cli.add_command(model.model)
-
-# Add launch subcommand module
-cli.add_command(launch.launch)
->>>>>>> 9cbb127a
 
 if __name__ == "__main__":
     cli()