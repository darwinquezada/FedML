import io
import os
import platform

from setuptools import setup, find_packages


try:
    #from wheel.bdist_wheel import bdist_wheel
    from wheel.bdist_wheel import bdist_wheel as _bdist_wheel


    class bdist_wheel(_bdist_wheel):
        def finalize_options(self):
            self.root_is_pure = False
            self.universal = True
            _bdist_wheel.finalize_options(self)

except ImportError:
    bdist_wheel = None

requirements = [
    "numpy>=1.21",
    "PyYAML",
    "h5py",
    "tqdm",
    "wget",
    "paho-mqtt",
    "boto3",
    "scikit-learn",
    "networkx<3.0",
    "click",
    "torch>=1.13.1",
    "torchvision>=0.14.1",
    "spacy",
    "gensim",
    "multiprocess",
    "smart-open==6.3.0",
    "matplotlib",
    "dill",
    "pandas",
    "wandb==0.13.2",
    "httpx",
    "attrs",
    "fastapi==0.92.0",
    "uvicorn",
    "geventhttpclient>=1.4.4,<=2.0.9",
    "aiohttp>=3.8.1",
    "python-rapidjson>=0.9.1",
    "tritonclient",
    "redis",
    "attrdict",
    "ntplib",
    "typing_extensions",
    "chardet",
    "graphviz<0.9.0,>=0.8.1",
    "sqlalchemy",
    "onnx",
    "docker==6.1.3",
    "prettytable",
    "GPUtil",
    "tzlocal",
    "py-machineid"
]

requirements_extra_mpi = [
    "mpi4py",
]

requirements_extra_tf = [
    "tensorflow",
    "tensorflow_datasets",
    "tensorflow_federated",
]

requirements_extra_jax = [


]

# https://github.com/apache/incubator-mxnet/issues/18329
requirements_extra_mxnet = [
    "mxnet==2.0.0b1"
]

requirements_extra_crypto = [
    "eciespy",
    "PyNaCl"
]


# if platform.machine() == "x86_64":
#    requirements.append("MNN==1.1.6")

setup(
    name="fedml",
<<<<<<< HEAD
    version="0.8.12a11",
=======
    version="0.8.12b9",
>>>>>>> 0da4dc54
    author="FedML Team",
    author_email="ch@fedml.ai",
    description="A research and production integrated edge-cloud library for "
                "federated/distributed machine learning at anywhere at any scale.",
    long_description=io.open(os.path.join("README.md"), "r", encoding="utf-8").read(),
    long_description_content_type="text/markdown",
    url="https://github.com/FedML-AI/FedML",
    keywords=[
        "distributed machine learning",
        "federated learning",
        "natural language processing",
        "computer vision",
        "Internet of Things",
    ],
    classifiers=[
        "Operating System :: Microsoft :: Windows",
        "Operating System :: POSIX",
        "Operating System :: Unix",
        "Operating System :: MacOS",
        "Programming Language :: Python :: 3",
        "Programming Language :: Python :: 3.8",
        "Programming Language :: Python :: 3.9",
        "Programming Language :: Python :: 3.10",
        "Programming Language :: Python :: Implementation :: CPython",
        "Programming Language :: Python :: Implementation :: PyPy",
    ],
    packages=find_packages(),
    include_package_data=True,
    data_files=[
        (
            "fedml",
            [
                "fedml/config/simulation_sp/fedml_config.yaml",
                "fedml/config/simulaton_mpi/fedml_config.yaml",
                "fedml/computing/scheduler/build-package/mlops-core/fedml-server/server-package/conf/fedml.yaml",
                "fedml/computing/scheduler/build-package/mlops-core/fedml-server/server-package/fedml/config/fedml_config.yaml",
                "fedml/computing/scheduler/build-package/mlops-core/fedml-client/client-package/conf/fedml.yaml",
                "fedml/computing/scheduler/build-package/mlops-core/fedml-client/client-package/fedml/config/fedml_config.yaml",
                "fedml/computing/scheduler/master/templates/fedml-aggregator-data-pv.yaml",
                "fedml/computing/scheduler/master/templates/fedml-aggregator-data-pvc.yaml",
                "fedml/computing/scheduler/master/templates/fedml-server-deployment.yaml",
                "fedml/computing/scheduler/master/templates/fedml-server-svc.yaml",
                "fedml/core/mlops/ssl/open-dev.fedml.ai_bundle.crt",
                "fedml/core/mlops/ssl/open-test.fedml.ai_bundle.crt",
                "fedml/core/mlops/ssl/open-release.fedml.ai_bundle.crt",
                "fedml/core/mlops/ssl/open-root-ca.crt",
            ],
        )
    ],
    install_requires=requirements,
    extras_require={
        "MPI": requirements_extra_mpi,
        "gRPC": "grpcio",
        "tensorflow": requirements_extra_tf,
        "jax": requirements_extra_jax,
        "mxnet": requirements_extra_mxnet,
    },
    package_data={"": ["py.typed"]},
    license="Apache 2.0",
    entry_points={
        "console_scripts": [
            "fedml=fedml.cli.cli:cli",
        ]
    },
    cmdclass={"bdist_wheel": bdist_wheel},
    #options={"bdist_wheel": {"universal": True}}
)<|MERGE_RESOLUTION|>--- conflicted
+++ resolved
@@ -94,11 +94,7 @@
 
 setup(
     name="fedml",
-<<<<<<< HEAD
-    version="0.8.12a11",
-=======
-    version="0.8.12b9",
->>>>>>> 0da4dc54
+    version="0.8.12b11",
     author="FedML Team",
     author_email="ch@fedml.ai",
     description="A research and production integrated edge-cloud library for "
