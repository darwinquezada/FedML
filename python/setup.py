import io
import os
import platform

from setuptools import setup, find_packages


try:
    #from wheel.bdist_wheel import bdist_wheel
    from wheel.bdist_wheel import bdist_wheel as _bdist_wheel


    class bdist_wheel(_bdist_wheel):
        def finalize_options(self):
            self.root_is_pure = False
            self.universal = True
            _bdist_wheel.finalize_options(self)

except ImportError:
    bdist_wheel = None

requirements = [
    "numpy",
    "PyYAML",
    "h5py",
    "tqdm",
    "wget",
    "paho-mqtt",
    "boto3",
    "pynvml",
    "scikit-learn",
    "networkx",
    "click",
    "torch",
    "torchvision",
    "spacy",
    "gensim",
    "multiprocess",
    "smart-open==5.2.1",
    "nvidia-ml-py3",
    "matplotlib",
    "dill",
    "pandas",
    "wandb==0.13.2",
    "eciespy",
    "PyNaCl",
    "httpx",
    "attrs",
    "fastapi",
    "uvicorn",
    "geventhttpclient>=1.4.4,<=2.0.2",
    "aiohttp>=3.8.1",
    "numpy==1.21",
    "python-rapidjson>=0.9.1",
    "tritonclient",
    "redis",
    "attrdict",
    "ntplib",
    "typing_extensions==4.4.0"
]

requirements_extra_mpi = [
    "mpi4py",
]

requirements_extra_tf = [
    "tensorflow",
    "tensorflow_datasets",
    "tensorflow_federated",
]

requirements_extra_jax = [
    "jax[cpu]",
    "dm-haiku",
    "optax",
    "jaxlib"
]

# https://github.com/apache/incubator-mxnet/issues/18329
requirements_extra_mxnet = [
    "mxnet==2.0.0b1"
]


# if platform.machine() == "x86_64":
#    requirements.append("MNN==1.1.6")

setup(
    name="fedml",
<<<<<<< HEAD
    version="0.7.424",
=======
    version="0.7.423",
>>>>>>> cee90b41
    author="FedML Team",
    author_email="ch@fedml.ai",
    description="A research and production integrated edge-cloud library for "
                "federated/distributed machine learning at anywhere at any scale.",
    long_description=io.open(os.path.join("README.md"), "r", encoding="utf-8").read(),
    long_description_content_type="text/markdown",
    url="https://github.com/FedML-AI/FedML",
    keywords=[
        "distributed machine learning",
        "federated learning",
        "natural language processing",
        "computer vision",
        "Internet of Things",
    ],
    classifiers=[
        "Operating System :: Microsoft :: Windows",
        "Operating System :: POSIX",
        "Operating System :: Unix",
        "Operating System :: MacOS",
        "Programming Language :: Python :: 3",
        "Programming Language :: Python :: 3.8",
        "Programming Language :: Python :: 3.9",
        "Programming Language :: Python :: 3.10",
        "Programming Language :: Python :: Implementation :: CPython",
        "Programming Language :: Python :: Implementation :: PyPy",
    ],
    packages=find_packages(),
    include_package_data=True,
    data_files=[
        (
            "fedml",
            [
                "fedml/config/simulation_sp/fedml_config.yaml",
                "fedml/config/simulaton_mpi/fedml_config.yaml",
                "fedml/cli/build-package/mlops-core/fedml-server/server-package/conf/fedml.yaml",
                "fedml/cli/build-package/mlops-core/fedml-server/server-package/fedml/config/fedml_config.yaml",
                "fedml/cli/build-package/mlops-core/fedml-client/client-package/conf/fedml.yaml",
                "fedml/cli/build-package/mlops-core/fedml-client/client-package/fedml/config/fedml_config.yaml",
                "fedml/cli/server_deployment/templates/fedml-aggregator-data-pv.yaml",
                "fedml/cli/server_deployment/templates/fedml-aggregator-data-pvc.yaml",
                "fedml/cli/server_deployment/templates/fedml-server-deployment.yaml",
                "fedml/cli/server_deployment/templates/fedml-server-svc.yaml",
                "fedml/core/mlops/ssl/open-dev.fedml.ai_bundle.crt",
                "fedml/core/mlops/ssl/open-test.fedml.ai_bundle.crt",
                "fedml/core/mlops/ssl/open-release.fedml.ai_bundle.crt",
                "fedml/core/mlops/ssl/open-root-ca.crt",
            ],
        )
    ],
    install_requires=requirements,
    extras_require={
        "MPI": requirements_extra_mpi,
        "gRPC": "grpcio",
        "tensorflow": requirements_extra_tf,
        "jax": requirements_extra_jax,
        "mxnet": requirements_extra_mxnet,
    },
    package_data={"": ["py.typed"]},
    license="Apache 2.0",
    entry_points={
        "console_scripts": [
            "fedml=fedml.cli.cli:cli",
        ]
    },
    cmdclass={"bdist_wheel": bdist_wheel},
    #options={"bdist_wheel": {"universal": True}}
)<|MERGE_RESOLUTION|>--- conflicted
+++ resolved
@@ -87,11 +87,7 @@
 
 setup(
     name="fedml",
-<<<<<<< HEAD
     version="0.7.424",
-=======
-    version="0.7.423",
->>>>>>> cee90b41
     author="FedML Team",
     author_email="ch@fedml.ai",
     description="A research and production integrated edge-cloud library for "
