--- conflicted
+++ resolved
@@ -58,11 +58,8 @@
     "graphviz<0.9.0,>=0.8.1",
     "sqlalchemy",
     "onnx",
-<<<<<<< HEAD
     "docker==6.1.3"
-=======
     "prettytable",
->>>>>>> b936a4ec
 ]
 
 requirements_extra_mpi = [
