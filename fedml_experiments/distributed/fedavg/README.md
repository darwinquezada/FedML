--- conflicted
+++ resolved
@@ -140,8 +140,7 @@
 sh run_fedavg_distributed_pytorch.sh 10 1 8 mobilenet hetero 100 20 64 0.001 cinic10 "./../../../data/cinic10" adam 0
 
 ##run on background
-<<<<<<< HEAD
-nohup sh run_fedavg_distributed_pytorch.sh 10 1 8 mobilenet hetero 100 20 64 0.001 cinic10 "./../../../data/cinic10" 0 > ./fedavg-mobilenet-hetero-cinic10.txt 2>&1 &
+nohup sh run_fedavg_distributed_pytorch.sh 10 1 8 mobilenet hetero 100 20 64 0.001 cinic10 "./../../../data/cinic10" adam 0 > ./fedavg-mobilenet-hetero-cinic10.txt 2>&1 &
 ```
 
 
@@ -187,7 +186,3 @@
 
 
 
-=======
-nohup sh run_fedavg_distributed_pytorch.sh 10 1 8 mobilenet hetero 100 20 64 0.001 cinic10 "./../../../data/cinic10" adam 0 > ./fedavg-mobilenet-hetero-cinic10.txt 2>&1 &
-```
->>>>>>> 1aaddc24
