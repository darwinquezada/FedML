### Co-Authors:

*Chaoyang He (USC), Songze Li (Stanford), Jinhyun So (USC), Mi Zhang (USC), Hongyi Wang (Wisconsin Madison), Xiaoyang Wang (UIUC), Praneeth Vepakomma (MIT), Abhishek Singh (MIT), Hang Qiu (USC), Li Shen (Tencent), Peilin Zhao (Tencent), Yan Kang (WeBank), Yang Liu (WeBank), Ramesh Raskar (MIT), Qiang Yang (WeBank, HKUST), Murali Annavaram (USC), Salman Avestimehr (USC)*

Correponding Authors: Chaoyang He, Salman Avestimehr

### Project Leader:

Chaoyang He, PhD student, former Staff Software Engineer at Tencent

### Active Source Code Contributors:
Chaoyang He, PhD student, USC, USA

Hongyi Wang, PhD student, Wisconsin Madison, USA

Abhishek Singh, PhD student, MIT, USA

Praneeth Vepakomma, MIT, USA

Yan Kang, Principal Software Engineer, WeBank

Zongchang Jie, Principal Software Engineer, Tencent

Weizhou Pan, Team Manager, Senior Software Engineer, Tencent

Yufen Huang, MS, USC, USA

Jinhyun So, PhD student, USC, USA

Bill Yuchen Lin, PhD student, USC, USA

Yanfang Li, MS, USC, USA; Project Manager

Rodrigo Pecchio, BA in CS, USC, USA; will join AWS after graduation.

<<<<<<< HEAD
Ákos Gángoly, MSc in CS, BME, Hungary
=======
Zihang Zeng, MS, USC, USA
>>>>>>> 149e5b6c
<|MERGE_RESOLUTION|>--- conflicted
+++ resolved
@@ -33,8 +33,6 @@
 
 Rodrigo Pecchio, BA in CS, USC, USA; will join AWS after graduation.
 
-<<<<<<< HEAD
 Ákos Gángoly, MSc in CS, BME, Hungary
-=======
-Zihang Zeng, MS, USC, USA
->>>>>>> 149e5b6c
+
+Zihang Zeng, MS, USC, USA